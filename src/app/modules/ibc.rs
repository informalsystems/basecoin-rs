use crate::app::modules::{Error as ModuleError, Identifiable, Module, QueryResult};
use crate::app::store::{Height, Path, ProvableStore, Store};
use crate::prostgen::ibc::core::client::v1::{
    query_server::Query as ClientQuery, ConsensusStateWithHeight, Height as RawHeight,
    QueryClientParamsRequest, QueryClientParamsResponse, QueryClientStateRequest,
    QueryClientStateResponse, QueryClientStatesRequest, QueryClientStatesResponse,
    QueryClientStatusRequest, QueryClientStatusResponse, QueryConsensusStateRequest,
    QueryConsensusStateResponse, QueryConsensusStatesRequest, QueryConsensusStatesResponse,
    QueryUpgradedClientStateRequest, QueryUpgradedClientStateResponse,
    QueryUpgradedConsensusStateRequest, QueryUpgradedConsensusStateResponse,
};
use crate::prostgen::ibc::core::commitment::v1::MerklePrefix;
use crate::prostgen::ibc::core::connection::v1::{
    query_server::Query as ConnectionQuery, ConnectionEnd as RawConnectionEnd,
    Counterparty as RawCounterParty, QueryClientConnectionsRequest, QueryClientConnectionsResponse,
    QueryConnectionClientStateRequest, QueryConnectionClientStateResponse,
    QueryConnectionConsensusStateRequest, QueryConnectionConsensusStateResponse,
    QueryConnectionRequest, QueryConnectionResponse, QueryConnectionsRequest,
    QueryConnectionsResponse, Version as RawVersion,
};

use std::convert::{TryFrom, TryInto};
use std::str::FromStr;

use ibc::applications::ics20_fungible_token_transfer::context::Ics20Context;
use ibc::clients::ics07_tendermint::consensus_state::ConsensusState;
use ibc::core::ics02_client::client_consensus::AnyConsensusState;
use ibc::core::ics02_client::client_state::AnyClientState;
use ibc::core::ics02_client::client_type::ClientType;
use ibc::core::ics02_client::context::{ClientKeeper, ClientReader};
use ibc::core::ics02_client::error::Error as ClientError;
use ibc::core::ics03_connection::connection::ConnectionEnd;
use ibc::core::ics03_connection::context::{ConnectionKeeper, ConnectionReader};
use ibc::core::ics03_connection::error::Error as ConnectionError;
use ibc::core::ics04_channel::channel::ChannelEnd;
use ibc::core::ics04_channel::context::{ChannelKeeper, ChannelReader};
use ibc::core::ics04_channel::error::Error as ChannelError;
use ibc::core::ics04_channel::packet::{Receipt, Sequence};
use ibc::core::ics05_port::capabilities::Capability;
use ibc::core::ics05_port::context::PortReader;
use ibc::core::ics05_port::error::Error as PortError;
use ibc::core::ics23_commitment::commitment::{CommitmentPrefix, CommitmentRoot};
use ibc::core::ics24_host::identifier::{ChannelId, ClientId, ConnectionId, PortId};
use ibc::core::ics24_host::{path::PathError, Path as IbcPath, IBC_QUERY_PATH};
use ibc::core::ics26_routing::context::Ics26Context;
use ibc::core::ics26_routing::handler::{decode, dispatch};
use ibc::events::IbcEvent;
use ibc::timestamp::Timestamp;
use ibc::Height as IbcHeight;
use ibc_proto::ibc::core::connection::v1::ConnectionEnd as IbcRawConnectionEnd;
use prost::Message;
use prost_types::Any;
use tendermint::{Hash, Time};
use tendermint_proto::abci::{Event, EventAttribute};
use tendermint_proto::crypto::ProofOp;
use tonic::{Request, Response, Status};
use tracing::{debug, trace};

pub(crate) type Error = ibc::core::ics26_routing::error::Error;

impl From<Error> for ModuleError {
    fn from(e: Error) -> Self {
        ModuleError::ibc(e)
    }
}

impl TryFrom<Path> for IbcPath {
    type Error = PathError;

    fn try_from(path: Path) -> Result<Self, Self::Error> {
        Self::from_str(path.to_string().as_str())
    }
}

impl From<IbcPath> for Path {
    fn from(ibc_path: IbcPath) -> Self {
        Self::try_from(ibc_path.to_string()).unwrap() // safety - `IbcPath`s are correct-by-construction
    }
}

/// The Ibc module
/// Implements all ibc-rs `Reader`s and `Keeper`s
/// Also implements gRPC endpoints required by `hermes`
#[derive(Clone)]
pub struct Ibc<S> {
    /// Handle to store instance.
    /// The module is guaranteed exclusive access to all paths in the store key-space.
    store: S,
    /// Counter for clients
    client_counter: u64,
    /// Counter for connections
    conn_counter: u64,
}

impl<S: ProvableStore> Ibc<S> {
    pub fn new(store: S) -> Self {
        Self {
            store,
            client_counter: 0,
            conn_counter: 0,
        }
    }

    fn get_proof(&self, height: Height, path: &Path) -> Option<Vec<u8>> {
        if let Some(p) = self.store.get_proof(height, path) {
            let mut buffer = Vec::new();
            if p.encode(&mut buffer).is_ok() {
                return Some(buffer);
            }
        }
        None
    }
}

impl<S: Store> ClientReader for Ibc<S> {
    fn client_type(&self, client_id: &ClientId) -> Result<ClientType, ClientError> {
        let path = IbcPath::ClientType(client_id.clone());
        self.store
<<<<<<< HEAD
            .get(Height::Pending, &path.into())
            // safety - data on the store is assumed to be well-formed
            .map(|v| serde_json::from_str(&String::from_utf8(v).unwrap()).unwrap())
=======
            .get(Height::Pending, &path)
            .map(|v| serde_json::from_str(&String::from_utf8(v).unwrap()).unwrap()) // safety - data on the store is assumed to be well-formed
>>>>>>> c0c13df8
            .ok_or_else(ClientError::implementation_specific)
    }

    fn client_state(&self, client_id: &ClientId) -> Result<AnyClientState, ClientError> {
        let path = IbcPath::ClientState(client_id.clone());
        let value = self
            .store
            .get(Height::Pending, &path.into())
            .ok_or_else(ClientError::implementation_specific)?;
        let client_state = Any::decode(value.as_slice());
        client_state
            .map_err(|_| ClientError::implementation_specific())
            .map(|v| v.try_into().unwrap()) // safety - data on the store is assumed to be well-formed
    }

    fn consensus_state(
        &self,
        client_id: &ClientId,
        height: IbcHeight,
    ) -> Result<AnyConsensusState, ClientError> {
        let path = IbcPath::ClientConsensusState {
            client_id: client_id.clone(),
            epoch: height.revision_number,
            height: height.revision_height,
        };
        let value = self
            .store
<<<<<<< HEAD
            .get(Height::Pending, &path.into())
            .ok_or_else(ClientError::implementation_specific)?;
=======
            .get(Height::Pending, &path)
            .ok_or_else(|| ClientError::consensus_state_not_found(client_id.clone(), height))?;
>>>>>>> c0c13df8
        let consensus_state = Any::decode(value.as_slice());
        consensus_state
            .map_err(|_| ClientError::implementation_specific())
            .map(|v| v.try_into().unwrap()) // safety - data on the store is assumed to be well-formed
    }

    fn next_consensus_state(
        &self,
        client_id: &ClientId,
        height: IbcHeight,
    ) -> Result<Option<AnyConsensusState>, ClientError> {
        let path = format!("clients/{}/consensusStates", client_id)
            .try_into()
            .unwrap(); // safety - path must be valid since ClientId and height are valid Identifiers

        let keys = self.store.get_keys(&path);
        let found_path = keys.iter().find(|path| {
            let cs_height = path
                .to_string()
                .split('/')
                .last()
                .expect("invalid path") // safety - prefixed paths will have atleast one '/'
                .parse::<IbcHeightExt>()
                .expect("couldn't parse Path as Height"); // safety - data on the store is assumed to be well-formed

            height > cs_height.0
        });

        if let Some(path) = found_path {
            // safety - data on the store is assumed to be well-formed
            let consensus_state = self.store.get(Height::Pending, path).unwrap();
            let consensus_state =
                Any::decode(consensus_state.as_slice()).expect("failed to decode consensus state");

            Ok(Some(consensus_state.try_into()?))
        } else {
            Ok(None)
        }
    }

    fn prev_consensus_state(
        &self,
        client_id: &ClientId,
        height: IbcHeight,
    ) -> Result<Option<AnyConsensusState>, ClientError> {
        let path = format!("clients/{}/consensusStates", client_id)
            .try_into()
            .unwrap(); // safety - path must be valid since ClientId and height are valid Identifiers

        let keys = self.store.get_keys(&path);
        let pos = keys.iter().position(|path| {
            let cs_height = path
                .to_string()
                .split('/')
                .last()
                .expect("invalid path") // safety - prefixed paths will have atleast one '/'
                .parse::<IbcHeightExt>()
                .expect("couldn't parse Path as Height"); // safety - data on the store is assumed to be well-formed

            height >= cs_height.0
        });

        if let Some(pos) = pos {
            if pos > 0 {
                let prev_path = &keys[pos - 1];
                // safety - data on the store is assumed to be well-formed
                let consensus_state = self.store.get(Height::Pending, prev_path).unwrap();
                let consensus_state = Any::decode(consensus_state.as_slice())
                    .expect("failed to decode consensus state");

                return Ok(Some(consensus_state.try_into()?));
            }
        }

        Ok(None)
    }

    fn client_counter(&self) -> Result<u64, ClientError> {
        Ok(self.client_counter)
    }
}

impl<S: Store> ClientKeeper for Ibc<S> {
    fn store_client_type(
        &mut self,
        client_id: ClientId,
        client_type: ClientType,
    ) -> Result<(), ClientError> {
        let path = IbcPath::ClientType(client_id);
        self.store
<<<<<<< HEAD
            .set(
                path.into(),
                serde_json::to_string(&client_type).unwrap().into(),
            ) // safety - cannot fail since ClientType's Serialize impl doesn't fail
            .map_err(|_| ClientError::implementation_specific())
=======
            .set(path, serde_json::to_string(&client_type).unwrap().into()) // safety - cannot fail since ClientType's Serialize impl doesn't fail
            .map_err(|_| ClientError::implementation_specific())?;
        Ok(())
>>>>>>> c0c13df8
    }

    fn store_client_state(
        &mut self,
        client_id: ClientId,
        client_state: AnyClientState,
    ) -> Result<(), ClientError> {
        let data: Any = client_state.into();
        let mut buffer = Vec::new();
        data.encode(&mut buffer)
            .map_err(|e| ClientError::unknown_client_type(e.to_string()))?;

        let path = IbcPath::ClientState(client_id);
        self.store
<<<<<<< HEAD
            .set(path.into(), buffer)
            .map_err(|_| ClientError::implementation_specific())
=======
            .set(path, buffer)
            .map_err(|_| ClientError::implementation_specific())?;
        Ok(())
>>>>>>> c0c13df8
    }

    fn store_consensus_state(
        &mut self,
        client_id: ClientId,
        height: IbcHeight,
        consensus_state: AnyConsensusState,
    ) -> Result<(), ClientError> {
        let data: Any = consensus_state.into();
        let mut buffer = Vec::new();
        data.encode(&mut buffer)
            .map_err(|e| ClientError::unknown_consensus_state_type(e.to_string()))?;

        let path = IbcPath::ClientConsensusState {
            client_id,
            epoch: height.revision_number,
            height: height.revision_height,
        };
        self.store
<<<<<<< HEAD
            .set(path.into(), buffer)
            .map_err(|_| ClientError::implementation_specific())
=======
            .set(path, buffer)
            .map_err(|_| ClientError::implementation_specific())?;
        Ok(())
>>>>>>> c0c13df8
    }

    fn increase_client_counter(&mut self) {
        self.client_counter += 1;
    }
}

impl<S: Store> ConnectionReader for Ibc<S> {
    fn connection_end(&self, conn_id: &ConnectionId) -> Result<ConnectionEnd, ConnectionError> {
        let path = format!("connections/{}", conn_id).try_into().unwrap(); // safety - path must be valid since ClientId is a valid Identifier
        let value = self
            .store
            .get(Height::Pending, &path)
            .ok_or_else(ConnectionError::implementation_specific)?;
        let connection_end = IbcRawConnectionEnd::decode(value.as_slice());
        connection_end
            .map_err(|_| ConnectionError::implementation_specific())
            .map(|v| v.try_into().unwrap()) // safety - data on the store is assumed to be well-formed
    }

    fn client_state(&self, client_id: &ClientId) -> Result<AnyClientState, ConnectionError> {
        ClientReader::client_state(self, client_id).map_err(ConnectionError::ics02_client)
    }

    fn host_current_height(&self) -> IbcHeight {
        IbcHeight::new(0, self.store.current_height())
    }

    fn host_oldest_height(&self) -> IbcHeight {
        IbcHeight::zero()
    }

    fn commitment_prefix(&self) -> CommitmentPrefix {
        use super::prefix::Ibc as IbcPrefix;
        CommitmentPrefix::from_bytes(IbcPrefix {}.identifier().as_bytes())
    }

    fn client_consensus_state(
        &self,
        client_id: &ClientId,
        height: IbcHeight,
    ) -> Result<AnyConsensusState, ConnectionError> {
        ClientReader::consensus_state(self, client_id, height)
            .map_err(ConnectionError::ics02_client)
    }

    fn host_consensus_state(
        &self,
        _height: IbcHeight,
    ) -> Result<AnyConsensusState, ConnectionError> {
        Ok(AnyConsensusState::Tendermint(ConsensusState::new(
            CommitmentRoot::from_bytes(&[]),
            Time::unix_epoch(),
            Hash::None,
        )))
    }

    fn connection_counter(&self) -> Result<u64, ConnectionError> {
        Ok(self.conn_counter)
    }
}

impl<S: Store> ConnectionKeeper for Ibc<S> {
    fn store_connection(
        &mut self,
        connection_id: ConnectionId,
        connection_end: &ConnectionEnd,
    ) -> Result<(), ConnectionError> {
        let data: IbcRawConnectionEnd = connection_end.clone().into();
        let mut buffer = Vec::new();
        data.encode(&mut buffer)
            .map_err(|_| ConnectionError::implementation_specific())?;

        let path = format!("connections/{}", connection_id).try_into().unwrap(); // safety - path must be valid since ClientId is a valid Identifier
        self.store
            .set(path, buffer)
            .map_err(|_| ConnectionError::implementation_specific())?;
        Ok(())
    }

    fn store_connection_to_client(
        &mut self,
        connection_id: ConnectionId,
        client_id: &ClientId,
    ) -> Result<(), ConnectionError> {
        let path = format!("clients/{}/connections", client_id)
            .try_into()
            .unwrap(); // safety - path must be valid since ClientId is a valid Identifier
        let mut conn_ids: Vec<ConnectionId> = self
            .store
            .get(Height::Pending, &path)
            .map(|v| serde_json::from_str(&String::from_utf8(v).unwrap()).unwrap()) // safety - data on the store is assumed to be well-formed
            .unwrap_or_default();

        conn_ids.push(connection_id);
        self.store
            .set(path, serde_json::to_string(&conn_ids).unwrap().into()) // safety - cannot fail since ClientType's Serialize impl doesn't fail
            .map_err(|_| ConnectionError::implementation_specific())?;
        Ok(())
    }

    fn increase_connection_counter(&mut self) {
        self.conn_counter += 1;
    }
}

impl<S: Store> ChannelReader for Ibc<S> {
    fn channel_end(
        &self,
        _port_channel_id: &(PortId, ChannelId),
    ) -> Result<ChannelEnd, ChannelError> {
        todo!()
    }

    fn connection_end(&self, _connection_id: &ConnectionId) -> Result<ConnectionEnd, ChannelError> {
        todo!()
    }

    fn connection_channels(
        &self,
        _cid: &ConnectionId,
    ) -> Result<Vec<(PortId, ChannelId)>, ChannelError> {
        todo!()
    }

    fn client_state(&self, _client_id: &ClientId) -> Result<AnyClientState, ChannelError> {
        todo!()
    }

    fn client_consensus_state(
        &self,
        _client_id: &ClientId,
        _height: IbcHeight,
    ) -> Result<AnyConsensusState, ChannelError> {
        todo!()
    }

    fn authenticated_capability(&self, _port_id: &PortId) -> Result<Capability, ChannelError> {
        todo!()
    }

    fn get_next_sequence_send(
        &self,
        _port_channel_id: &(PortId, ChannelId),
    ) -> Result<Sequence, ChannelError> {
        todo!()
    }

    fn get_next_sequence_recv(
        &self,
        _port_channel_id: &(PortId, ChannelId),
    ) -> Result<Sequence, ChannelError> {
        todo!()
    }

    fn get_next_sequence_ack(
        &self,
        _port_channel_id: &(PortId, ChannelId),
    ) -> Result<Sequence, ChannelError> {
        todo!()
    }

    fn get_packet_commitment(
        &self,
        _key: &(PortId, ChannelId, Sequence),
    ) -> Result<String, ChannelError> {
        todo!()
    }

    fn get_packet_receipt(
        &self,
        _key: &(PortId, ChannelId, Sequence),
    ) -> Result<Receipt, ChannelError> {
        todo!()
    }

    fn get_packet_acknowledgement(
        &self,
        _key: &(PortId, ChannelId, Sequence),
    ) -> Result<String, ChannelError> {
        todo!()
    }

    fn hash(&self, _value: String) -> String {
        todo!()
    }

    fn host_height(&self) -> IbcHeight {
        todo!()
    }

    fn host_timestamp(&self) -> Timestamp {
        todo!()
    }

    fn channel_counter(&self) -> Result<u64, ChannelError> {
        todo!()
    }
}

impl<S: Store> ChannelKeeper for Ibc<S> {
    fn store_packet_commitment(
        &mut self,
        _key: (PortId, ChannelId, Sequence),
        _timestamp: Timestamp,
        _height: IbcHeight,
        _data: Vec<u8>,
    ) -> Result<(), ChannelError> {
        todo!()
    }

    fn delete_packet_commitment(
        &mut self,
        _key: (PortId, ChannelId, Sequence),
    ) -> Result<(), ChannelError> {
        todo!()
    }

    fn store_packet_receipt(
        &mut self,
        _key: (PortId, ChannelId, Sequence),
        _receipt: Receipt,
    ) -> Result<(), ChannelError> {
        todo!()
    }

    fn store_packet_acknowledgement(
        &mut self,
        _key: (PortId, ChannelId, Sequence),
        _ack: Vec<u8>,
    ) -> Result<(), ChannelError> {
        todo!()
    }

    fn delete_packet_acknowledgement(
        &mut self,
        _key: (PortId, ChannelId, Sequence),
    ) -> Result<(), ChannelError> {
        todo!()
    }

    fn store_connection_channels(
        &mut self,
        _conn_id: ConnectionId,
        _port_channel_id: &(PortId, ChannelId),
    ) -> Result<(), ChannelError> {
        todo!()
    }

    fn store_channel(
        &mut self,
        _port_channel_id: (PortId, ChannelId),
        _channel_end: &ChannelEnd,
    ) -> Result<(), ChannelError> {
        todo!()
    }

    fn store_next_sequence_send(
        &mut self,
        _port_channel_id: (PortId, ChannelId),
        _seq: Sequence,
    ) -> Result<(), ChannelError> {
        todo!()
    }

    fn store_next_sequence_recv(
        &mut self,
        _port_channel_id: (PortId, ChannelId),
        _seq: Sequence,
    ) -> Result<(), ChannelError> {
        todo!()
    }

    fn store_next_sequence_ack(
        &mut self,
        _port_channel_id: (PortId, ChannelId),
        _seq: Sequence,
    ) -> Result<(), ChannelError> {
        todo!()
    }

    fn increase_channel_counter(&mut self) {
        todo!()
    }
}

impl<S: Store> PortReader for Ibc<S> {
    fn lookup_module_by_port(&self, _port_id: &PortId) -> Result<Capability, PortError> {
        todo!()
    }

    fn authenticate(&self, _key: &Capability, _port_id: &PortId) -> bool {
        todo!()
    }
}

impl<S: Store> Ics20Context for Ibc<S> {}

impl<S: Store> Ics26Context for Ibc<S> {}

impl<S: ProvableStore> Module<S> for Ibc<S> {
    fn deliver(&mut self, message: Any) -> Result<Vec<Event>, ModuleError> {
        let msg = decode(message).map_err(|_| ModuleError::not_handled())?;

        debug!("Dispatching message: {:?}", msg);
        match dispatch(self, msg) {
            Ok(output) => Ok(output
                .events
                .into_iter()
                .map(|ev| IbcEventWrapper(ev).into())
                .collect()),
            Err(e) => Err(ModuleError::ibc(e)),
        }
    }

    fn query(
        &self,
        data: &[u8],
        path: Option<&Path>,
        height: Height,
        prove: bool,
    ) -> Result<QueryResult, ModuleError> {
        let path = path.ok_or_else(ModuleError::not_handled)?;
        if path.to_string() != IBC_QUERY_PATH {
            return Err(ModuleError::not_handled());
        }

        let path: Path = String::from_utf8(data.to_vec())
            .map_err(|_| Error::ics02_client(ClientError::implementation_specific()))?
            .try_into()?;

        let _ = IbcPath::try_from(path.clone())
            .map_err(|_| Error::ics02_client(ClientError::implementation_specific()))?;

        debug!(
            "Querying for path ({}) at height {:?}",
            path.to_string(),
            height
        );

        let proof = if prove {
            let proof = self
                .get_proof(height, &path)
                .ok_or_else(|| Error::ics02_client(ClientError::implementation_specific()))?;
            Some(vec![ProofOp {
                r#type: "".to_string(),
                key: path.to_string().into_bytes(),
                data: proof,
            }])
        } else {
            None
        };

        let data = self
            .store
            .get(height, &path)
            .ok_or_else(|| Error::ics02_client(ClientError::implementation_specific()))?;
        Ok(QueryResult { data, proof })
    }

    fn commit(&mut self) -> Result<Vec<u8>, S::Error> {
        self.store.commit()
    }

    fn store(&self) -> S {
        self.store.clone()
    }
}

struct IbcEventWrapper(IbcEvent);

impl From<IbcEventWrapper> for Event {
    fn from(value: IbcEventWrapper) -> Self {
        match value.0 {
            IbcEvent::CreateClient(c) => Self {
                r#type: "create_client".to_string(),
                attributes: vec![EventAttribute {
                    key: "client_id".as_bytes().to_vec(),
                    value: c.client_id().to_string().as_bytes().to_vec(),
                    index: true,
                }],
            },
            IbcEvent::UpdateClient(c) => Self {
                r#type: "update_client".to_string(),
                attributes: vec![EventAttribute {
                    key: "client_id".as_bytes().to_vec(),
                    value: c.client_id().to_string().as_bytes().to_vec(),
                    index: true,
                }],
            },
            IbcEvent::OpenInitConnection(conn_open_init) => Self {
                r#type: "connection_open_init".to_string(),
                attributes: vec![EventAttribute {
                    key: "connection_id".as_bytes().to_vec(),
                    value: conn_open_init
                        .connection_id()
                        .as_ref()
                        .unwrap()
                        .to_string()
                        .as_bytes()
                        .to_vec(),
                    index: true,
                }],
            },
            IbcEvent::OpenTryConnection(conn_open_try) => Self {
                r#type: "connection_open_try".to_string(),
                attributes: vec![EventAttribute {
                    key: "connection_id".as_bytes().to_vec(),
                    value: conn_open_try
                        .connection_id()
                        .as_ref()
                        .unwrap()
                        .to_string()
                        .as_bytes()
                        .to_vec(),
                    index: true,
                }],
            },
            IbcEvent::OpenAckConnection(conn_open_ack) => Self {
                r#type: "connection_open_ack".to_string(),
                attributes: vec![EventAttribute {
                    key: "connection_id".as_bytes().to_vec(),
                    value: conn_open_ack
                        .connection_id()
                        .as_ref()
                        .unwrap()
                        .to_string()
                        .as_bytes()
                        .to_vec(),
                    index: true,
                }],
            },
            IbcEvent::OpenConfirmConnection(conn_open_confirm) => Self {
                r#type: "connection_open_confirm".to_string(),
                attributes: vec![EventAttribute {
                    key: "connection_id".as_bytes().to_vec(),
                    value: conn_open_confirm
                        .connection_id()
                        .as_ref()
                        .unwrap()
                        .to_string()
                        .as_bytes()
                        .to_vec(),
                    index: true,
                }],
            },
            _ => todo!(),
        }
    }
}

#[tonic::async_trait]
impl<S: ProvableStore + 'static> ClientQuery for Ibc<S> {
    async fn client_state(
        &self,
        _request: Request<QueryClientStateRequest>,
    ) -> Result<Response<QueryClientStateResponse>, Status> {
        unimplemented!()
    }

    async fn client_states(
        &self,
        _request: Request<QueryClientStatesRequest>,
    ) -> Result<Response<QueryClientStatesResponse>, Status> {
        unimplemented!()
    }

    async fn consensus_state(
        &self,
        _request: Request<QueryConsensusStateRequest>,
    ) -> Result<Response<QueryConsensusStateResponse>, Status> {
        unimplemented!()
    }

    async fn consensus_states(
        &self,
        request: Request<QueryConsensusStatesRequest>,
    ) -> Result<Response<QueryConsensusStatesResponse>, Status> {
        trace!("Got consensus states request: {:?}", request);

        let path = format!("clients/{}/consensusStates", request.get_ref().client_id)
            .try_into()
            .map_err(|e| Status::invalid_argument(format!("{}", e)))?;

        let keys = self.store.get_keys(&path);
        let consensus_states = keys
            .into_iter()
            .map(|path| {
                if let Ok(IbcPath::ClientConsensusState { epoch, height, .. }) =
                    IbcPath::try_from(path.clone())
                {
                    // safety - data on the store is assumed to be well-formed
                    let consensus_state = self.store.get(Height::Pending, &path).unwrap();
                    let consensus_state = Any::decode(consensus_state.as_slice())
                        .expect("failed to decode consensus state");

                    ConsensusStateWithHeight {
                        height: Some(RawHeight {
                            revision_number: epoch,
                            revision_height: height,
                        }),
                        consensus_state: Some(consensus_state),
                    }
                } else {
                    panic!("unexpected path") // safety - store paths are assumed to be well-formed
                }
            })
            .collect();

        Ok(Response::new(QueryConsensusStatesResponse {
            consensus_states,
            pagination: None, // TODO(hu55a1n1): add pagination support
        }))
    }

    async fn client_status(
        &self,
        _request: Request<QueryClientStatusRequest>,
    ) -> Result<Response<QueryClientStatusResponse>, Status> {
        unimplemented!()
    }

    async fn client_params(
        &self,
        _request: Request<QueryClientParamsRequest>,
    ) -> Result<Response<QueryClientParamsResponse>, Status> {
        unimplemented!()
    }

    async fn upgraded_client_state(
        &self,
        _request: Request<QueryUpgradedClientStateRequest>,
    ) -> Result<Response<QueryUpgradedClientStateResponse>, Status> {
        unimplemented!()
    }

    async fn upgraded_consensus_state(
        &self,
        _request: Request<QueryUpgradedConsensusStateRequest>,
    ) -> Result<Response<QueryUpgradedConsensusStateResponse>, Status> {
        unimplemented!()
    }
<<<<<<< HEAD
=======
}

#[tonic::async_trait]
impl<S: ProvableStore + 'static> ConnectionQuery for Ibc<S> {
    async fn connection(
        &self,
        request: Request<QueryConnectionRequest>,
    ) -> Result<Response<QueryConnectionResponse>, Status> {
        let conn_id = ConnectionId::from_str(&request.get_ref().connection_id)
            .map_err(|_| Status::invalid_argument("invalid connection id"))?;
        let conn = ConnectionReader::connection_end(self, &conn_id).ok();
        Ok(Response::new(QueryConnectionResponse {
            connection: conn.map(|c| ConnectionEndWrapper(c.into()).into()),
            proof: vec![],
            proof_height: None,
        }))
    }

    async fn connections(
        &self,
        _request: Request<QueryConnectionsRequest>,
    ) -> Result<Response<QueryConnectionsResponse>, Status> {
        todo!()
    }

    async fn client_connections(
        &self,
        _request: Request<QueryClientConnectionsRequest>,
    ) -> Result<Response<QueryClientConnectionsResponse>, Status> {
        todo!()
    }

    async fn connection_client_state(
        &self,
        _request: Request<QueryConnectionClientStateRequest>,
    ) -> Result<Response<QueryConnectionClientStateResponse>, Status> {
        todo!()
    }

    async fn connection_consensus_state(
        &self,
        _request: Request<QueryConnectionConsensusStateRequest>,
    ) -> Result<Response<QueryConnectionConsensusStateResponse>, Status> {
        todo!()
    }
}

struct ConnectionEndWrapper(IbcRawConnectionEnd);

impl From<ConnectionEndWrapper> for RawConnectionEnd {
    fn from(conn: ConnectionEndWrapper) -> Self {
        Self {
            client_id: conn.0.client_id,
            versions: conn
                .0
                .versions
                .into_iter()
                .map(|v| RawVersion {
                    identifier: v.identifier,
                    features: v.features,
                })
                .collect(),
            state: conn.0.state,
            counterparty: conn.0.counterparty.map(|c| RawCounterParty {
                client_id: c.client_id,
                connection_id: c.connection_id,
                prefix: c.prefix.map(|p| MerklePrefix {
                    key_prefix: p.key_prefix,
                }),
            }),
            delay_period: 0,
        }
    }
}

struct IbcHeightExt(IcsHeight);

#[derive(Debug)]
enum IbcHeightParseError {
    Malformed,
    InvalidNumber(ParseIntError),
    InvalidHeight(ParseIntError),
}

impl FromStr for IbcHeightExt {
    type Err = IbcHeightParseError;

    fn from_str(s: &str) -> Result<Self, Self::Err> {
        let h: Vec<&str> = s.split('-').collect();
        if h.len() != 2 {
            Err(IbcHeightParseError::Malformed)
        } else {
            Ok(Self(IcsHeight {
                revision_number: h[0].parse().map_err(IbcHeightParseError::InvalidNumber)?,
                revision_height: h[1].parse().map_err(IbcHeightParseError::InvalidHeight)?,
            }))
        }
    }
}

impl From<IbcHeightExt> for RawHeight {
    fn from(ics_height: IbcHeightExt) -> Self {
        RawHeight {
            revision_number: ics_height.0.revision_number,
            revision_height: ics_height.0.revision_height,
        }
    }
>>>>>>> c0c13df8
}<|MERGE_RESOLUTION|>--- conflicted
+++ resolved
@@ -116,14 +116,9 @@
     fn client_type(&self, client_id: &ClientId) -> Result<ClientType, ClientError> {
         let path = IbcPath::ClientType(client_id.clone());
         self.store
-<<<<<<< HEAD
             .get(Height::Pending, &path.into())
             // safety - data on the store is assumed to be well-formed
             .map(|v| serde_json::from_str(&String::from_utf8(v).unwrap()).unwrap())
-=======
-            .get(Height::Pending, &path)
-            .map(|v| serde_json::from_str(&String::from_utf8(v).unwrap()).unwrap()) // safety - data on the store is assumed to be well-formed
->>>>>>> c0c13df8
             .ok_or_else(ClientError::implementation_specific)
     }
 
@@ -151,13 +146,8 @@
         };
         let value = self
             .store
-<<<<<<< HEAD
             .get(Height::Pending, &path.into())
-            .ok_or_else(ClientError::implementation_specific)?;
-=======
-            .get(Height::Pending, &path)
             .ok_or_else(|| ClientError::consensus_state_not_found(client_id.clone(), height))?;
->>>>>>> c0c13df8
         let consensus_state = Any::decode(value.as_slice());
         consensus_state
             .map_err(|_| ClientError::implementation_specific())
@@ -174,24 +164,28 @@
             .unwrap(); // safety - path must be valid since ClientId and height are valid Identifiers
 
         let keys = self.store.get_keys(&path);
-        let found_path = keys.iter().find(|path| {
-            let cs_height = path
-                .to_string()
-                .split('/')
-                .last()
-                .expect("invalid path") // safety - prefixed paths will have atleast one '/'
-                .parse::<IbcHeightExt>()
-                .expect("couldn't parse Path as Height"); // safety - data on the store is assumed to be well-formed
-
-            height > cs_height.0
+        let found_path = keys.into_iter().find(|path| {
+            if let Ok(IbcPath::ClientConsensusState {
+                epoch: revision_number,
+                height: revision_height,
+                ..
+            }) = IbcPath::try_from(path.clone())
+            {
+                height
+                    > IbcHeight {
+                        revision_number,
+                        revision_height,
+                    }
+            } else {
+                false
+            }
         });
 
         if let Some(path) = found_path {
             // safety - data on the store is assumed to be well-formed
-            let consensus_state = self.store.get(Height::Pending, path).unwrap();
+            let consensus_state = self.store.get(Height::Pending, &path).unwrap();
             let consensus_state =
                 Any::decode(consensus_state.as_slice()).expect("failed to decode consensus state");
-
             Ok(Some(consensus_state.try_into()?))
         } else {
             Ok(None)
@@ -209,15 +203,20 @@
 
         let keys = self.store.get_keys(&path);
         let pos = keys.iter().position(|path| {
-            let cs_height = path
-                .to_string()
-                .split('/')
-                .last()
-                .expect("invalid path") // safety - prefixed paths will have atleast one '/'
-                .parse::<IbcHeightExt>()
-                .expect("couldn't parse Path as Height"); // safety - data on the store is assumed to be well-formed
-
-            height >= cs_height.0
+            if let Ok(IbcPath::ClientConsensusState {
+                epoch: revision_number,
+                height: revision_height,
+                ..
+            }) = IbcPath::try_from(path.clone())
+            {
+                height
+                    >= IbcHeight {
+                        revision_number,
+                        revision_height,
+                    }
+            } else {
+                false
+            }
         });
 
         if let Some(pos) = pos {
@@ -248,17 +247,12 @@
     ) -> Result<(), ClientError> {
         let path = IbcPath::ClientType(client_id);
         self.store
-<<<<<<< HEAD
             .set(
                 path.into(),
                 serde_json::to_string(&client_type).unwrap().into(),
             ) // safety - cannot fail since ClientType's Serialize impl doesn't fail
-            .map_err(|_| ClientError::implementation_specific())
-=======
-            .set(path, serde_json::to_string(&client_type).unwrap().into()) // safety - cannot fail since ClientType's Serialize impl doesn't fail
             .map_err(|_| ClientError::implementation_specific())?;
         Ok(())
->>>>>>> c0c13df8
     }
 
     fn store_client_state(
@@ -273,14 +267,9 @@
 
         let path = IbcPath::ClientState(client_id);
         self.store
-<<<<<<< HEAD
             .set(path.into(), buffer)
-            .map_err(|_| ClientError::implementation_specific())
-=======
-            .set(path, buffer)
             .map_err(|_| ClientError::implementation_specific())?;
         Ok(())
->>>>>>> c0c13df8
     }
 
     fn store_consensus_state(
@@ -300,14 +289,9 @@
             height: height.revision_height,
         };
         self.store
-<<<<<<< HEAD
             .set(path.into(), buffer)
-            .map_err(|_| ClientError::implementation_specific())
-=======
-            .set(path, buffer)
             .map_err(|_| ClientError::implementation_specific())?;
         Ok(())
->>>>>>> c0c13df8
     }
 
     fn increase_client_counter(&mut self) {
@@ -317,10 +301,10 @@
 
 impl<S: Store> ConnectionReader for Ibc<S> {
     fn connection_end(&self, conn_id: &ConnectionId) -> Result<ConnectionEnd, ConnectionError> {
-        let path = format!("connections/{}", conn_id).try_into().unwrap(); // safety - path must be valid since ClientId is a valid Identifier
+        let path = IbcPath::Connections(conn_id.clone());
         let value = self
             .store
-            .get(Height::Pending, &path)
+            .get(Height::Pending, &path.into())
             .ok_or_else(ConnectionError::implementation_specific)?;
         let connection_end = IbcRawConnectionEnd::decode(value.as_slice());
         connection_end
@@ -381,9 +365,9 @@
         data.encode(&mut buffer)
             .map_err(|_| ConnectionError::implementation_specific())?;
 
-        let path = format!("connections/{}", connection_id).try_into().unwrap(); // safety - path must be valid since ClientId is a valid Identifier
+        let path = IbcPath::Connections(connection_id);
         self.store
-            .set(path, buffer)
+            .set(path.into(), buffer)
             .map_err(|_| ConnectionError::implementation_specific())?;
         Ok(())
     }
@@ -393,9 +377,7 @@
         connection_id: ConnectionId,
         client_id: &ClientId,
     ) -> Result<(), ConnectionError> {
-        let path = format!("clients/{}/connections", client_id)
-            .try_into()
-            .unwrap(); // safety - path must be valid since ClientId is a valid Identifier
+        let path = IbcPath::ClientConnections(client_id.clone()).into();
         let mut conn_ids: Vec<ConnectionId> = self
             .store
             .get(Height::Pending, &path)
@@ -850,8 +832,6 @@
     ) -> Result<Response<QueryUpgradedConsensusStateResponse>, Status> {
         unimplemented!()
     }
-<<<<<<< HEAD
-=======
 }
 
 #[tonic::async_trait]
@@ -925,39 +905,4 @@
             delay_period: 0,
         }
     }
-}
-
-struct IbcHeightExt(IcsHeight);
-
-#[derive(Debug)]
-enum IbcHeightParseError {
-    Malformed,
-    InvalidNumber(ParseIntError),
-    InvalidHeight(ParseIntError),
-}
-
-impl FromStr for IbcHeightExt {
-    type Err = IbcHeightParseError;
-
-    fn from_str(s: &str) -> Result<Self, Self::Err> {
-        let h: Vec<&str> = s.split('-').collect();
-        if h.len() != 2 {
-            Err(IbcHeightParseError::Malformed)
-        } else {
-            Ok(Self(IcsHeight {
-                revision_number: h[0].parse().map_err(IbcHeightParseError::InvalidNumber)?,
-                revision_height: h[1].parse().map_err(IbcHeightParseError::InvalidHeight)?,
-            }))
-        }
-    }
-}
-
-impl From<IbcHeightExt> for RawHeight {
-    fn from(ics_height: IbcHeightExt) -> Self {
-        RawHeight {
-            revision_number: ics_height.0.revision_number,
-            revision_height: ics_height.0.revision_height,
-        }
-    }
->>>>>>> c0c13df8
 }