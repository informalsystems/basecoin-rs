--- conflicted
+++ resolved
@@ -4,7 +4,7 @@
 pub(crate) use self::bank::Bank;
 pub(crate) use self::ibc::Ibc;
 
-use crate::app::store::{self, Height, Path, Store};
+use crate::app::store::{self, Height, Path};
 
 use flex_error::{define_error, TraceError};
 use prost_types::Any;
@@ -29,14 +29,10 @@
 }
 
 /// Module trait
-<<<<<<< HEAD
 pub(crate) trait Module {
     /// The module's Store type
     type Store;
 
-=======
-pub(crate) trait Module<S: Store> {
->>>>>>> 3350d366
     /// Similar to [ABCI CheckTx method](https://docs.tendermint.com/master/spec/abci/abci.html#checktx)
     /// > CheckTx need not execute the transaction in full, but rather a light-weight yet
     /// > stateful validation, like checking signatures and account balances, but not running
@@ -75,22 +71,13 @@
         Err(Error::not_handled())
     }
 
-<<<<<<< HEAD
     /// Return a mutable reference to the module's sub-store
     fn store(&mut self) -> &mut Self::Store;
 }
 
 pub(crate) struct QueryResult {
-=======
-    fn commit(&mut self) -> Result<Vec<u8>, S::Error>;
-
-    fn store(&self) -> S;
-}
-
-pub struct QueryResult {
->>>>>>> 3350d366
-    pub data: Vec<u8>,
-    pub proof: Option<Vec<ProofOp>>,
+    pub(crate) data: Vec<u8>,
+    pub(crate) proof: Option<Vec<ProofOp>>,
 }
 
 /// Trait for identifying modules
