mod auth;
mod bank;
mod ibc;
mod staking;

pub(crate) use self::auth::Auth;
pub(crate) use self::bank::Bank;
pub(crate) use self::ibc::Ibc;
pub(crate) use self::staking::Staking;

<<<<<<< HEAD
use crate::app::store::{self, Height, Path};
=======
use crate::app::store::{self, Height, Path, SharedStore, Store};
>>>>>>> cb48ddc4

use flex_error::{define_error, TraceError};
use prost_types::Any;
use tendermint::block::Header;
use tendermint_proto::abci::Event;
use tendermint_proto::crypto::ProofOp;

define_error! {
    #[derive(PartialEq, Eq)]
    Error {
        NotHandled
            | _ | { "no module could handle specified message" },
        Store
            [ TraceError<store::Error> ]
            | _ | { "store error" },
        Bank
            [ TraceError<bank::Error> ]
            | _ | { "bank module error" },
        Ibc
            [ TraceError<ibc::Error> ]
            | _ | { "IBC module error" },
    }
}

/// Module trait
<<<<<<< HEAD
pub(crate) trait Module {
    /// The module's Store type
    type Store;

=======
pub(crate) trait Module<S: Store>: Send + Sync {
>>>>>>> cb48ddc4
    /// Similar to [ABCI CheckTx method](https://docs.tendermint.com/master/spec/abci/abci.html#checktx)
    /// > CheckTx need not execute the transaction in full, but rather a light-weight yet
    /// > stateful validation, like checking signatures and account balances, but not running
    /// > code in a virtual machine.
    fn check(&self, _message: Any) -> Result<(), Error> {
        Ok(())
    }

    /// Execute specified `Message`, modify state accordingly and return resulting `Events`
    /// Similar to [ABCI DeliverTx method](https://docs.tendermint.com/master/spec/abci/abci.html#delivertx)
    /// *NOTE* - Implementations MUST be deterministic!
    ///
    /// ## Return
    /// * `Error::not_handled()` if message isn't known to OR hasn't been consumed (but possibly intercepted) by this module
    /// * Other errors iff message was meant to be consumed by module but resulted in an error
    /// * Resulting events on success
    fn deliver(&mut self, message: Any) -> Result<Vec<Event>, Error>;

    /// Similar to [ABCI InitChain method](https://docs.tendermint.com/master/spec/abci/abci.html#initchain)
    /// Just as with `InitChain`, implementations are encouraged to panic on error
    fn init(&mut self, _app_state: serde_json::Value) {}

    /// Similar to [ABCI Query method](https://docs.tendermint.com/master/spec/abci/abci.html#query)
    ///
    /// ## Return
    /// * `Error::not_handled()` if message isn't known to OR hasn't been responded to (but possibly intercepted) by this module
    /// * Other errors iff query was meant to be consumed by module but resulted in an error
    /// * Query result  on success
    fn query(
        &self,
        _data: &[u8],
        _path: Option<&Path>,
        _height: Height,
        _prove: bool,
    ) -> Result<QueryResult, Error> {
        Err(Error::not_handled())
    }

    /// Similar to [ABCI BeginBlock method](https://docs.tendermint.com/master/spec/abci/abci.html#beginblock)
    /// *NOTE* - Implementations MUST be deterministic!
    ///
    /// ## Return
    /// * Resulting events if any
    fn begin_block(&mut self, _header: &Header) -> Vec<Event> {
        vec![]
    }

<<<<<<< HEAD
    /// Return a mutable reference to the module's sub-store
    fn store(&mut self) -> &mut Self::Store;
=======
    fn store(&self) -> SharedStore<S>;
>>>>>>> cb48ddc4
}

pub(crate) struct QueryResult {
    pub(crate) data: Vec<u8>,
    pub(crate) proof: Option<Vec<ProofOp>>,
}

/// Trait for identifying modules
/// This is used to get `Module` prefixes that are used for creating prefixed key-space proxy-stores
pub(crate) trait Identifiable {
    type Identifier: Into<store::Identifier>;

    /// Return an identifier
    fn identifier(&self) -> Self::Identifier;
}

pub(crate) mod prefix {
    use super::Identifiable;
    use crate::app::store;
    use core::convert::TryInto;

    /// Bank module prefix
    #[derive(Clone)]
    pub(crate) struct Bank;

    impl Identifiable for Bank {
        type Identifier = store::Identifier;

        fn identifier(&self) -> Self::Identifier {
            "bank".to_owned().try_into().unwrap()
        }
    }

    /// Ibc module prefix
    #[derive(Clone)]
    pub(crate) struct Ibc;

    impl Identifiable for Ibc {
        type Identifier = store::Identifier;

        fn identifier(&self) -> Self::Identifier {
            "ibc".to_owned().try_into().unwrap()
        }
    }

    /// Auth module prefix
    #[derive(Clone)]
    pub(crate) struct Auth;

    impl Identifiable for Auth {
        type Identifier = store::Identifier;

        fn identifier(&self) -> Self::Identifier {
            "auth".to_owned().try_into().unwrap()
        }
    }

    /// Staking module prefix
    #[derive(Clone)]
    pub(crate) struct Staking;

    impl Identifiable for Staking {
        type Identifier = store::Identifier;

        fn identifier(&self) -> Self::Identifier {
            "staking".to_owned().try_into().unwrap()
        }
    }
}<|MERGE_RESOLUTION|>--- conflicted
+++ resolved
@@ -1,4 +1,4 @@
-mod auth;
+pub mod auth;
 mod bank;
 mod ibc;
 mod staking;
@@ -8,11 +8,7 @@
 pub(crate) use self::ibc::Ibc;
 pub(crate) use self::staking::Staking;
 
-<<<<<<< HEAD
-use crate::app::store::{self, Height, Path};
-=======
 use crate::app::store::{self, Height, Path, SharedStore, Store};
->>>>>>> cb48ddc4
 
 use flex_error::{define_error, TraceError};
 use prost_types::Any;
@@ -37,15 +33,7 @@
     }
 }
 
-/// Module trait
-<<<<<<< HEAD
-pub(crate) trait Module {
-    /// The module's Store type
-    type Store;
-
-=======
 pub(crate) trait Module<S: Store>: Send + Sync {
->>>>>>> cb48ddc4
     /// Similar to [ABCI CheckTx method](https://docs.tendermint.com/master/spec/abci/abci.html#checktx)
     /// > CheckTx need not execute the transaction in full, but rather a light-weight yet
     /// > stateful validation, like checking signatures and account balances, but not running
@@ -93,12 +81,11 @@
         vec![]
     }
 
-<<<<<<< HEAD
-    /// Return a mutable reference to the module's sub-store
-    fn store(&mut self) -> &mut Self::Store;
-=======
-    fn store(&self) -> SharedStore<S>;
->>>>>>> cb48ddc4
+    /// Return a mutable reference to the module's store
+    fn store_mut(&mut self) -> &mut SharedStore<S>;
+
+    /// Return a reference to the module's store
+    fn store(&self) -> &SharedStore<S>;
 }
 
 pub(crate) struct QueryResult {
