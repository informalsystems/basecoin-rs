mod avl;
mod memory;

pub(crate) use memory::InMemoryStore;

use crate::app::modules::Error as ModuleError;

use std::convert::{TryFrom, TryInto};
use std::fmt::{Debug, Display, Formatter};
use std::ops::{Deref, DerefMut};
use std::str::{from_utf8, Utf8Error};
use std::sync::{Arc, RwLock};

use flex_error::{define_error, TraceError};
use ibc::core::ics24_host::{error::ValidationError, validate::validate_identifier};
use ics23::CommitmentProof;
use tracing::trace;

/// A newtype representing a valid ICS024 identifier.
/// Implements `Deref<Target=String>`.
#[derive(Debug, Ord, PartialOrd, Eq, PartialEq, Clone)]
pub struct Identifier(String);

impl Identifier {
    /// Identifiers MUST be non-empty (of positive integer length).
    /// Identifiers MUST consist of characters in one of the following categories only:
    /// * Alphanumeric
    /// * `.`, `_`, `+`, `-`, `#`
    /// * `[`, `]`, `<`, `>`
    fn validate(s: impl AsRef<str>) -> Result<(), Error> {
        let s = s.as_ref();

        // give a `min` parameter of 0 here to allow id's of arbitrary
        // length as inputs; `validate_identifier` itself checks for
        // empty inputs and returns an error as appropriate
        validate_identifier(s, 0, s.len()).map_err(|v| Error::invalid_identifier(s.to_string(), v))
    }

    #[inline]
    fn unprefixed_path(&self, path: &Path) -> Path {
        // FIXME(hu55a1n1)
        path.clone()
    }
}

impl Deref for Identifier {
    type Target = String;

    fn deref(&self) -> &Self::Target {
        &self.0
    }
}

impl TryFrom<String> for Identifier {
    type Error = Error;

    fn try_from(s: String) -> Result<Self, Self::Error> {
        Identifier::validate(&s).map(|_| Self(s))
    }
}

/// A newtype representing a valid ICS024 `Path`.
#[derive(Debug, Ord, PartialOrd, Eq, PartialEq, Clone)]
pub struct Path(Vec<Identifier>);

<<<<<<< HEAD
impl Path {
    fn append(mut self, path: &mut Path) -> Self {
        self.0.append(&mut path.0);
        self
=======
impl Deref for Path {
    type Target = String;

    fn deref(&self) -> &Self::Target {
        &self.0
>>>>>>> c0c13df8
    }
}

impl TryFrom<String> for Path {
    type Error = Error;

    fn try_from(s: String) -> Result<Self, Self::Error> {
        let mut identifiers = vec![];
        let parts = s.split('/'); // split will never return an empty iterator
        for part in parts {
            identifiers.push(Identifier::try_from(part.to_owned())?);
        }
        Ok(Self(identifiers))
    }
}

impl TryFrom<&[u8]> for Path {
    type Error = Error;

    fn try_from(value: &[u8]) -> Result<Self, Self::Error> {
        let s = from_utf8(value).map_err(Error::malformed_path_string)?;
        s.to_owned().try_into()
    }
}

impl From<Identifier> for Path {
    fn from(id: Identifier) -> Self {
        Self(vec![id])
    }
}

impl Display for Path {
    fn fmt(&self, f: &mut Formatter<'_>) -> std::fmt::Result {
        write!(
            f,
            "{}",
            self.0
                .iter()
                .map(|iden| iden.as_str().to_owned())
                .collect::<Vec<String>>()
                .join("/")
        )
    }
}

define_error! {
    #[derive(Eq, PartialEq)]
    Error {
        InvalidIdentifier
            { identifier: String }
            [ ValidationError ]
            | e | { format!("'{}' is not a valid identifier", e.identifier) },
        MalformedPathString
            [ TraceError<Utf8Error> ]
            | _ | { "path isn't a valid string" },

    }
}

impl From<Error> for ModuleError {
    fn from(e: Error) -> Self {
        ModuleError::store(e)
    }
}

/// Block height
pub(crate) type RawHeight = u64;

/// Store height to query
#[derive(Debug, Copy, Clone)]
pub enum Height {
    Pending,
    Latest,
    Stable(RawHeight), // or equivalently `tendermint::block::Height`
}

impl From<RawHeight> for Height {
    fn from(value: u64) -> Self {
        match value {
            0 => Height::Latest, // see https://docs.tendermint.com/master/spec/abci/abci.html#query
            _ => Height::Stable(value),
        }
    }
}

/// Store trait - maybe provableStore or privateStore
pub trait Store: Send + Sync + Clone {
    /// Error type - expected to envelope all possible errors in store
    type Error: core::fmt::Debug;

    /// Set `value` for `path`
    fn set(&mut self, path: Path, value: Vec<u8>) -> Result<Option<Vec<u8>>, Self::Error>;

    /// Get associated `value` for `path` at specified `height`
    fn get(&self, height: Height, path: &Path) -> Option<Vec<u8>>;

    /// Delete specified `path`
    fn delete(&mut self, path: &Path);

    /// Commit `Pending` block to canonical chain and create new `Pending`
    fn commit(&mut self) -> Result<Vec<u8>, Self::Error>;

    /// Apply accumulated changes to `Pending`
    fn apply(&mut self) -> Result<(), Self::Error> {
        Ok(())
    }

    /// Reset accumulated changes
    fn reset(&mut self) {}

    /// Prune historic blocks upto specified `height`
    fn prune(&self, height: RawHeight) -> Result<RawHeight, Self::Error> {
        Ok(height)
    }

    /// Return the current height of the chain
    fn current_height(&self) -> RawHeight;

    /// Return all keys that start with specified prefix
    fn get_keys(&self, key_prefix: &Path) -> Vec<Path>; // TODO(hu55a1n1): implement support for all heights
}

/// ProvableStore trait
pub trait ProvableStore: Store {
    /// Return a vector commitment
    fn root_hash(&self) -> Vec<u8>;

    /// Return proof of existence for key
    fn get_proof(&self, height: Height, key: &Path) -> Option<ics23::CommitmentProof>;
}

/// A wrapper store that implements a prefixed key-space for other shared stores
#[derive(Clone)]
pub(crate) struct SubStore<S> {
    /// main store - used to stores a commitment to this sub-store at path `<prefix>`
    main_store: S,
    /// sub store - the underlying store that actually holds the KV pairs for this sub-store
    sub_store: S,
    /// prefix for key-space
    prefix: Identifier,
    /// boolean to keep track of changes to know when to update commitment in main-store
    dirty: bool,
}

impl<S: Default + ProvableStore> SubStore<S> {
    pub(crate) fn new(store: S, prefix: Identifier) -> Result<Self, S::Error> {
        let mut sub_store = Self {
            main_store: store,
            sub_store: S::default(),
            prefix,
            dirty: false,
        };
        sub_store.update_main_store_commitment()?;
        Ok(sub_store)
    }

    pub(crate) fn prefix(&self) -> Identifier {
        self.prefix.clone()
    }
}

impl<S: Default + ProvableStore> SubStore<S> {
    fn update_main_store_commitment(&mut self) -> Result<Option<Vec<u8>>, S::Error> {
        self.main_store
            .set(Path::from(self.prefix.clone()), self.sub_store.root_hash())
    }
}

impl<S> Store for SubStore<S>
where
    S: Default + ProvableStore,
{
    type Error = S::Error;

    #[inline]
    fn set(&mut self, path: Path, value: Vec<u8>) -> Result<Option<Vec<u8>>, Self::Error> {
        self.dirty = true;
        self.sub_store
            .set(self.prefix.unprefixed_path(&path), value)
    }

    #[inline]
    fn get(&self, height: Height, path: &Path) -> Option<Vec<u8>> {
        self.sub_store
            .get(height, &self.prefix.unprefixed_path(path))
    }

    #[inline]
    fn delete(&mut self, path: &Path) {
        self.dirty = true;
        self.sub_store.delete(&self.prefix.unprefixed_path(path))
    }

    #[inline]
    fn commit(&mut self) -> Result<Vec<u8>, Self::Error> {
        let root_hash = self.sub_store.commit()?;
        if self.dirty {
            self.dirty = false;
            self.update_main_store_commitment()?;
        }
        Ok(root_hash)
    }

    #[inline]
    fn current_height(&self) -> RawHeight {
        self.sub_store.current_height()
    }

    #[inline]
    fn get_keys(&self, key_prefix: &Path) -> Vec<Path> {
        self.sub_store
            .get_keys(&self.prefix.unprefixed_path(key_prefix))
    }
}

impl<S> ProvableStore for SubStore<S>
where
    S: Default + ProvableStore,
{
    #[inline]
    fn root_hash(&self) -> Vec<u8> {
        self.sub_store.root_hash()
    }

    #[inline]
    fn get_proof(&self, height: Height, key: &Path) -> Option<CommitmentProof> {
        self.sub_store
            .get_proof(height, &self.prefix.unprefixed_path(key))
    }
}

/// Wraps a store to make it shareable by cloning
#[derive(Clone)]
pub(crate) struct SharedStore<S>(Arc<RwLock<S>>);

impl<S> SharedStore<S> {
    pub(crate) fn new(store: S) -> Self {
        Self(Arc::new(RwLock::new(store)))
    }
}

impl<S: Default + Store> Default for SharedStore<S> {
    fn default() -> Self {
        Self::new(S::default())
    }
}

impl<S: Store> Store for SharedStore<S> {
    type Error = S::Error;

    #[inline]
    fn set(&mut self, path: Path, value: Vec<u8>) -> Result<Option<Vec<u8>>, Self::Error> {
        self.write().unwrap().set(path, value)
    }

    #[inline]
    fn get(&self, height: Height, path: &Path) -> Option<Vec<u8>> {
        self.read().unwrap().get(height, path)
    }

    #[inline]
    fn delete(&mut self, path: &Path) {
        self.write().unwrap().delete(path)
    }

    #[inline]
    fn commit(&mut self) -> Result<Vec<u8>, Self::Error> {
        self.write().unwrap().commit()
    }

    #[inline]
    fn current_height(&self) -> RawHeight {
        self.read().unwrap().current_height()
    }

    #[inline]
    fn get_keys(&self, key_prefix: &Path) -> Vec<Path> {
        self.read().unwrap().get_keys(key_prefix)
    }
}

impl<S: ProvableStore> ProvableStore for SharedStore<S> {
    #[inline]
    fn root_hash(&self) -> Vec<u8> {
        self.read().unwrap().root_hash()
    }

    #[inline]
    fn get_proof(&self, height: Height, key: &Path) -> Option<CommitmentProof> {
        self.read().unwrap().get_proof(height, key)
    }
}

impl<S> Deref for SharedStore<S> {
    type Target = Arc<RwLock<S>>;

    fn deref(&self) -> &Self::Target {
        &self.0
    }
}

impl<S> DerefMut for SharedStore<S> {
    fn deref_mut(&mut self) -> &mut Self::Target {
        &mut self.0
    }
}

/// A wrapper store that implements rudimentary `apply()`/`reset()` support for other stores
#[derive(Clone)]
pub(crate) struct RevertibleStore<S> {
    /// backing store
    store: S,
    /// operation log for recording rollback operations in preserved order
    op_log: Vec<RevertOp>,
}

#[derive(Clone)]
enum RevertOp {
    Delete(Path),
    Set(Path, Vec<u8>),
}

impl<S: Store> RevertibleStore<S> {
    pub(crate) fn new(store: S) -> Self {
        Self {
            store,
            op_log: vec![],
        }
    }
}

impl<S: Default + Store> Default for RevertibleStore<S> {
    fn default() -> Self {
        Self::new(S::default())
    }
}

impl<S: Store> Store for RevertibleStore<S> {
    type Error = S::Error;

    #[inline]
    fn set(&mut self, path: Path, value: Vec<u8>) -> Result<Option<Vec<u8>>, Self::Error> {
        let old_value = self.store.set(path.clone(), value)?;
        match old_value {
            // None implies this was an insert op, so we record the revert op as delete op
            None => self.op_log.push(RevertOp::Delete(path)),
            // Some old value implies this was an update op, so we record the revert op as a set op
            // with the old value
            Some(ref old_value) => self.op_log.push(RevertOp::Set(path, old_value.clone())),
        }
        Ok(old_value)
    }

    #[inline]
    fn get(&self, height: Height, path: &Path) -> Option<Vec<u8>> {
        self.store.get(height, path)
    }

    #[inline]
    fn delete(&mut self, _path: &Path) {
        unimplemented!("RevertibleStore doesn't support delete operations yet!")
    }

    #[inline]
    fn commit(&mut self) -> Result<Vec<u8>, Self::Error> {
        // call `apply()` before `commit()` to make sure all operations are applied
        self.apply()?;
        self.store.commit()
    }

    #[inline]
    fn apply(&mut self) -> Result<(), Self::Error> {
        // note that we do NOT call the backing store's apply here - this allows users to create
        // multilayered `WalStore`s
        self.op_log.clear();
        Ok(())
    }

    #[inline]
    fn reset(&mut self) {
        // note that we do NOT call the backing store's reset here - this allows users to create
        // multilayered `WalStore`s
        trace!("Rollback operation log changes");
        while let Some(op) = self.op_log.pop() {
            match op {
                RevertOp::Delete(path) => self.delete(&path),
                RevertOp::Set(path, value) => {
                    self.set(path, value).unwrap(); // safety - reset failures are unrecoverable
                }
            }
        }
    }

    #[inline]
    fn current_height(&self) -> u64 {
        self.store.current_height()
    }

    #[inline]
    fn get_keys(&self, key_prefix: &Path) -> Vec<Path> {
        self.store.get_keys(key_prefix)
    }
}

impl<S: ProvableStore> ProvableStore for RevertibleStore<S> {
    #[inline]
    fn root_hash(&self) -> Vec<u8> {
        self.store.root_hash()
    }

    #[inline]
<<<<<<< HEAD
    fn get_proof(&self, key: &Path) -> Option<CommitmentProof> {
        self.store.get_proof(key)
    }
}

/// Trait for generating a prefixed-path used by `SubStore` methods
/// A blanket implementation is provided for all `Identifiable` types
pub(crate) trait PrefixedPath: Sized {
    fn prefixed_path(&self, s: &Path) -> Path;
}

impl<T: Identifiable> PrefixedPath for T {
    #[inline]
    fn prefixed_path(&self, s: &Path) -> Path {
        let prefix = self.identifier().into();
        if !s.to_string().starts_with(&format!("{}/", prefix.as_str())) {
            Path::from(prefix).append(&mut s.clone())
        } else {
            s.clone()
        }
=======
    fn get_proof(&self, height: Height, key: &Path) -> Option<CommitmentProof> {
        self.store.get_proof(height, key)
>>>>>>> c0c13df8
    }
}

#[cfg(test)]
mod tests {
    #![allow(unused_must_use)]

    use super::{Identifier, Path};
    use proptest::prelude::*;
    use rand::distributions::Standard;
    use rand::seq::SliceRandom;
    use std::collections::HashSet;
    use std::convert::TryFrom;

    const ALLOWED_CHARS: &[u8] = b"ABCDEFGHIJKLMNOPQRSTUVWXYZ\
                                   abcdefghijklmnopqrstuvwxyz\
                                   ._+-#[]<>";

    lazy_static! {
        static ref VALID_CHARS: HashSet<char> = {
            ALLOWED_CHARS
                .iter()
                .map(|c| char::from(*c))
                .collect::<HashSet<_>>()
        };
    }

    fn gen_valid_identifier(len: usize) -> String {
        let mut rng = rand::thread_rng();

        (0..=len)
            .map(|_| {
                let idx = rng.gen_range(0..ALLOWED_CHARS.len());
                ALLOWED_CHARS[idx] as char
            })
            .collect::<String>()
    }

    fn gen_invalid_identifier(len: usize) -> String {
        let mut rng = rand::thread_rng();

        (0..=len)
            .map(|_| loop {
                let c = rng.sample::<char, _>(Standard) as char;

                if c.is_ascii() && !VALID_CHARS.contains(&c) {
                    return c;
                }
            })
            .collect::<String>()
    }

    proptest! {
        #[test]
        fn validate_method_doesnt_crash(s in "\\PC*") {
            Identifier::validate(&s);
        }

        #[test]
        fn valid_identifier_is_ok(l in 1usize..=10) {
            let id = gen_valid_identifier(l);
            let validated = Identifier::validate(&id);

            assert!(validated.is_ok())
        }

        #[test]
        #[ignore]
        fn invalid_identifier_errors(l in 1usize..=10) {
            let id = gen_invalid_identifier(l);
            let validated = Identifier::validate(&id);

            assert!(validated.is_err())
        }

        #[test]
        fn path_with_valid_parts_is_valid(n_parts in 1usize..=10) {
            let mut rng = rand::thread_rng();

            let parts = (0..n_parts)
                .map(|_| {
                    let len = rng.gen_range(1usize..=10);
                    gen_valid_identifier(len)
                })
                .collect::<Vec<_>>();

            let path = parts.join("/");

            assert!(Path::try_from(path).is_ok());
        }

        #[test]
        #[ignore]
        fn path_with_invalid_parts_is_invalid(n_parts in 1usize..=10) {
            let mut rng = rand::thread_rng();
            let n_invalid_parts = rng.gen_range(1usize..=n_parts);
            let n_valid_parts = n_parts - n_invalid_parts;

            let mut parts = (0..n_invalid_parts)
                .map(|_| {
                    let len = rng.gen_range(1usize..=10);
                    gen_invalid_identifier(len)
                })
                .collect::<Vec<_>>();

            let mut valid_parts = (0..n_valid_parts)
                .map(|_| {
                    let len = rng.gen_range(1usize..=10);
                    gen_valid_identifier(len)
                })
                .collect::<Vec<_>>();

            parts.append(&mut valid_parts);
            parts.shuffle(&mut rng);

            let path = parts.join("/");

            assert!(Path::try_from(path).is_err());
        }
    }
}<|MERGE_RESOLUTION|>--- conflicted
+++ resolved
@@ -62,21 +62,6 @@
 /// A newtype representing a valid ICS024 `Path`.
 #[derive(Debug, Ord, PartialOrd, Eq, PartialEq, Clone)]
 pub struct Path(Vec<Identifier>);
-
-<<<<<<< HEAD
-impl Path {
-    fn append(mut self, path: &mut Path) -> Self {
-        self.0.append(&mut path.0);
-        self
-=======
-impl Deref for Path {
-    type Target = String;
-
-    fn deref(&self) -> &Self::Target {
-        &self.0
->>>>>>> c0c13df8
-    }
-}
 
 impl TryFrom<String> for Path {
     type Error = Error;
@@ -486,31 +471,8 @@
     }
 
     #[inline]
-<<<<<<< HEAD
-    fn get_proof(&self, key: &Path) -> Option<CommitmentProof> {
-        self.store.get_proof(key)
-    }
-}
-
-/// Trait for generating a prefixed-path used by `SubStore` methods
-/// A blanket implementation is provided for all `Identifiable` types
-pub(crate) trait PrefixedPath: Sized {
-    fn prefixed_path(&self, s: &Path) -> Path;
-}
-
-impl<T: Identifiable> PrefixedPath for T {
-    #[inline]
-    fn prefixed_path(&self, s: &Path) -> Path {
-        let prefix = self.identifier().into();
-        if !s.to_string().starts_with(&format!("{}/", prefix.as_str())) {
-            Path::from(prefix).append(&mut s.clone())
-        } else {
-            s.clone()
-        }
-=======
     fn get_proof(&self, height: Height, key: &Path) -> Option<CommitmentProof> {
         self.store.get_proof(height, key)
->>>>>>> c0c13df8
     }
 }
 
