--- conflicted
+++ resolved
@@ -52,32 +52,12 @@
 #[derive(Clone)]
 pub(crate) struct BaseCoinApp<S> {
     store: MainStore<S>,
-<<<<<<< HEAD
-    pub modules: Shared<Vec<Box<dyn Module<Store = ModuleStore<S>> + Send + Sync>>>,
-    account: Shared<BaseAccount>, // TODO(hu55a1n1): get from user and move to provable store
-=======
     modules: Shared<ModuleList<S>>,
->>>>>>> cb48ddc4
 }
 
 impl<S: Default + ProvableStore + 'static> BaseCoinApp<S> {
     /// Constructor.
     pub(crate) fn new(store: S) -> Result<Self, S::Error> {
-<<<<<<< HEAD
-        let store = SharedStore::new(RevertibleStore::new(store));
-        // `SubStore` guarantees modules exclusive access to all paths in the store key-space.
-        let modules: Vec<Box<dyn Module<Store = ModuleStore<S>> + Send + Sync>> = vec![
-            Box::new(Bank::new(SubStore::new(
-                store.clone(),
-                prefix::Bank {}.identifier(),
-            )?)),
-            Box::new(Ibc::new(SubStore::new(
-                store.clone(),
-                prefix::Ibc {}.identifier(),
-            )?)),
-        ];
-=======
->>>>>>> cb48ddc4
         Ok(Self {
             store: SharedStore::new(RevertibleStore::new(store)),
             modules: Arc::new(RwLock::new(vec![])),
@@ -98,24 +78,13 @@
 }
 
 impl<S: Default + ProvableStore> BaseCoinApp<S> {
-<<<<<<< HEAD
-    pub(crate) fn get_store(&self, prefix: Identifier) -> Option<ModuleStore<S>> {
-        let mut modules = self.modules.write().unwrap();
-        for m in modules.iter_mut() {
-            if m.store().prefix() == prefix {
-                return Some(m.store().clone());
-            }
-        }
-        None
-=======
     pub(crate) fn module_store(&self, prefix: &Identifier) -> SharedStore<ModuleStore<S>> {
         let modules = self.modules.read().unwrap();
         modules
             .iter()
             .find(|(p, _)| p == prefix)
-            .map(|(_, m)| m.store())
+            .map(|(_, m)| m.store().clone())
             .unwrap_or_else(|| SharedStore::new(ModuleStore::new(S::default())))
->>>>>>> cb48ddc4
     }
 
     // try to deliver the message to all registered modules
@@ -195,22 +164,15 @@
 
         let path: Option<Path> = request.path.try_into().ok();
         let modules = self.modules.read().unwrap();
+        let height = Height::from(request.height as u64);
         for (_, m) in modules.iter() {
-            match m.query(
-                &request.data,
-                path.as_ref(),
-                Height::from(request.height as u64),
-                request.prove,
-            ) {
+            match m.query(&request.data, path.as_ref(), height, request.prove) {
                 // success - implies query was handled by this module, so return response
                 Ok(result) => {
                     let store = self.store.read().unwrap();
                     let proof_ops = if request.prove {
                         let proof = store
-                            .get_proof(
-                                Height::from(request.height as u64),
-                                &"ibc".to_owned().try_into().unwrap(),
-                            )
+                            .get_proof(height, &"ibc".to_owned().try_into().unwrap())
                             .unwrap();
                         let mut buffer = Vec::new();
                         proof.encode(&mut buffer).unwrap(); // safety - cannot fail since buf is a vector
@@ -281,8 +243,8 @@
                 Err(e) => {
                     // reset changes from other messages in this tx
                     let mut modules = self.modules.write().unwrap();
-                    for m in modules.iter_mut() {
-                        m.store().reset();
+                    for (_, m) in modules.iter_mut() {
+                        m.store_mut().reset();
                     }
                     self.store.write().unwrap().reset();
                     return ResponseDeliverTx::from_error(
@@ -302,17 +264,12 @@
 
     fn commit(&self) -> ResponseCommit {
         let mut modules = self.modules.write().unwrap();
-<<<<<<< HEAD
-        for m in modules.iter_mut() {
-            m.store().commit().expect("failed to commit to state");
-=======
         for (p, m) in modules.iter_mut() {
-            m.commit().expect("failed to commit to state");
+            m.store_mut().commit().expect("failed to commit to state");
             let mut state = self.store.write().unwrap();
             state
                 .set(p.clone().into(), m.store().root_hash())
                 .expect("failed to update sub-store commitment");
->>>>>>> cb48ddc4
         }
 
         let mut state = self.store.write().unwrap();
@@ -336,7 +293,7 @@
         let mut modules = self.modules.write().unwrap();
         let mut events = vec![];
         let header = request.header.unwrap().try_into().unwrap();
-        for m in modules.iter_mut() {
+        for (_, m) in modules.iter_mut() {
             events.extend(m.begin_block(&header));
         }
 
