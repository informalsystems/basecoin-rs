.PHONY: test create-channel token-transfer upgrade-client grpc-service recover-client

test: create-channel token-transfer upgrade-client grpc-service recover-client
	@echo "All tests passed"

create-channel:
	@echo "Creating channel..."
	bash ~/tests/create-channel.sh
	@echo "Channel created"

<<<<<<< HEAD
token-transfer: upgrade-client
	@echo "Transferring tokens..."
	bash ~/tests/token-transfer.sh
	@echo "Tokens transferred"

=======
>>>>>>> 61e3726c
upgrade-client: create-channel
	@echo "Upgrading client..."
	bash ~/tests/upgrade-client.sh
	@echo "Client upgraded"

recover-client: upgrade-client
	@echo "Recovering client..."
	bash ~/tests/recover-client.sh
	@echo "Client recovered"

token-transfer: create-channel recover-client upgrade-client
	@echo "Transferring tokens..."
	bash ~/tests/token-transfer.sh
	@echo "Tokens transferred"

grpc-service: token-transfer
	@echo "Testing gRPC services..."
	bash ~/tests/grpc-service.sh
	@echo "gRPC services working"<|MERGE_RESOLUTION|>--- conflicted
+++ resolved
@@ -8,14 +8,6 @@
 	bash ~/tests/create-channel.sh
 	@echo "Channel created"
 
-<<<<<<< HEAD
-token-transfer: upgrade-client
-	@echo "Transferring tokens..."
-	bash ~/tests/token-transfer.sh
-	@echo "Tokens transferred"
-
-=======
->>>>>>> 61e3726c
 upgrade-client: create-channel
 	@echo "Upgrading client..."
 	bash ~/tests/upgrade-client.sh
