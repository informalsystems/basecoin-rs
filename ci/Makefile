.PHONY: test create-channel token-transfer upgrade-client grpc-service recover-client

test: create-channel token-transfer upgrade-client grpc-service recover-client
	@echo "All tests passed"

create-channel:
	@echo "Creating channel..."
	bash ~/tests/create-channel.sh
	@echo "Channel created"

recover-client: create-channel
	@echo "Recovering client..."
	bash ~/tests/recover-client.sh
	@echo "Client recovered"

token-transfer: create-channel recover-client
	@echo "Transferring tokens..."
	bash ~/tests/token-transfer.sh
	@echo "Tokens transferred"

<<<<<<< HEAD
=======
# This test halts `gaiad` at the end.
# So, this must be the last test that involves `gaiad`.
>>>>>>> 97611fba
upgrade-client: token-transfer
	@echo "Upgrading client..."
	bash ~/tests/upgrade-client.sh
	@echo "Client upgraded"

grpc-service: upgrade-client
	@echo "Testing gRPC services..."
	bash ~/tests/grpc-service.sh
	@echo "gRPC services working"<|MERGE_RESOLUTION|>--- conflicted
+++ resolved
@@ -18,11 +18,8 @@
 	bash ~/tests/token-transfer.sh
 	@echo "Tokens transferred"
 
-<<<<<<< HEAD
-=======
 # This test halts `gaiad` at the end.
 # So, this must be the last test that involves `gaiad`.
->>>>>>> 97611fba
 upgrade-client: token-transfer
 	@echo "Upgrading client..."
 	bash ~/tests/upgrade-client.sh
