--- conflicted
+++ resolved
@@ -12,16 +12,9 @@
 displaydoc = { version = "0.2", default-features = false }
 derive_more = { version = "0.99.17", default-features = false, features = ["from", "into", "display"] }
 ed25519 = { version = "2.1.0", default-features = false }
-<<<<<<< HEAD
 ibc = { git = "https://github.com/cosmos/ibc-rs.git", rev= "e2898d9a" }
-ibc-proto = { version = "0.34.0", default-features = false, features = ["server", "proto-descriptor", "serde"] }
-ics23 = { version = "0.10.1", default-features = false, features = ["host-functions"] }
-primitive-types = { version = "0.12.0", default-features = false, features = ["serde_no_std"] }
-=======
-ibc = { git = "https://github.com/cosmos/ibc-rs.git", rev= "6ffe8ce" }
 ibc-proto = { version = "0.34.0", default-features = false }
 ics23 = { version = "0.10.1", default-features = false } 
->>>>>>> aa597978
 prost = { version = "0.11.6", default-features = false }
 serde = "1.0"
 serde_json = "1.0"
