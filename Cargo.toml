--- conflicted
+++ resolved
@@ -12,19 +12,11 @@
 displaydoc = { version = "0.2", default-features = false }
 derive_more = { version = "0.99.17", default-features = false, features = ["from", "into", "display"] }
 ed25519 = { version = "2.1.0", default-features = false }
-<<<<<<< HEAD
-ibc = { git ="https://github.com/cosmos/ibc-rs", rev = "0939189" }
-ibc-query = { git ="https://github.com/cosmos/ibc-rs", rev = "0939189" }
+ibc = { git ="https://github.com/cosmos/ibc-rs", rev = "87b0bd3" }
+ibc-query = { git ="https://github.com/cosmos/ibc-rs", rev = "87b0bd3" }
 ibc-proto = { version = "0.37.1", default-features = false }
 ics23 = { version = "0.11", default-features = false } 
 prost = { version = "0.12", default-features = false }
-=======
-ibc = { git ="https://github.com/cosmos/ibc-rs", rev = "feff3a0" }
-ibc-query = { git ="https://github.com/cosmos/ibc-rs", rev = "feff3a0" }
-ibc-proto = { version = "0.35.0", default-features = false }
-ics23 = { version = "0.10.1", default-features = false } 
-prost = { version = "0.11.6", default-features = false }
->>>>>>> 2d2a7e1f
 serde = "1.0"
 serde_json = "1.0"
 sha2 = "0.10.2"
