[package]
name = "tendermint-basecoin"
version = "0.1.0"
edition = "2018"
license = "Apache-2.0"
readme = "README.md"
categories = ["cryptography::cryptocurrencies"]
repository = "https://github.com/informalsystems/basecoin-rs"
authors = ["Informal Systems <hello@informal.systems>"]
description = """
    An example Tendermint ABCI application that integrates with ibc-rs, making
    use of tendermint-rs.
"""

[dependencies]
bytes = "1.0.1"
cosmrs = "0.3.0"
flex-error = { version = "0.4.2", features = [ "eyre_tracer" ] }
ibc = "=0.8.0"
ibc-proto = "=0.12.0"
ics23 = "=0.6.7"
prost = "0.9.0"
prost-types = "0.9.0"
lazy_static = "1.4.0"
serde = "1.0"
serde_json = "1.0"
sha2 = "0.9.2"
structopt = "0.3.21"
tendermint = "=0.23.0"
tendermint-abci = "=0.23.0"
tendermint-proto = "=0.23.0"
thiserror = "1.0"
tracing = "0.1.26"
tracing-subscriber = "0.2.18"
tonic="0.6"
tokio = { version = "1.0", features = ["macros", "rt-multi-thread"] }

<<<<<<< HEAD
[dev-dependencies]
proptest = "*"
rand = "*"
=======
[patch.crates-io]
ibc = { git = "https://github.com/informalsystems/ibc-rs.git", branch = "basecoin/phase-4-1" }
ibc-proto = { git = "https://github.com/informalsystems/ibc-rs.git", branch = "basecoin/phase-4-1" }
>>>>>>> c0c13df8
<|MERGE_RESOLUTION|>--- conflicted
+++ resolved
@@ -35,12 +35,10 @@
 tonic="0.6"
 tokio = { version = "1.0", features = ["macros", "rt-multi-thread"] }
 
-<<<<<<< HEAD
 [dev-dependencies]
 proptest = "*"
 rand = "*"
-=======
+
 [patch.crates-io]
 ibc = { git = "https://github.com/informalsystems/ibc-rs.git", branch = "basecoin/phase-4-1" }
-ibc-proto = { git = "https://github.com/informalsystems/ibc-rs.git", branch = "basecoin/phase-4-1" }
->>>>>>> c0c13df8
+ibc-proto = { git = "https://github.com/informalsystems/ibc-rs.git", branch = "basecoin/phase-4-1" }