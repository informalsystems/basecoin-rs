--- conflicted
+++ resolved
@@ -26,13 +26,8 @@
 displaydoc = { version = "0.2", default-features = false }
 derive_more = { version = "0.99.17", default-features = false, features = ["from", "into", "display"] }
 ed25519 = { version = "2.1.0", default-features = false }
-<<<<<<< HEAD
-ibc = { git = "https://github.com/cosmos/ibc-rs.git", rev= "11fa19e" }
-ibc-proto = { version = "0.32", default-features = false, features = ["server"] }
-=======
-ibc = "0.43.1"
+ibc = { git = "https://github.com/cosmos/ibc-rs.git", rev= "d052544" }
 ibc-proto = { version = "0.32.1", default-features = false, features = ["server", "proto-descriptor"] }
->>>>>>> 79f7ee20
 ics23 = { version = "0.10.1", default-features = false, features = ["host-functions"] }
 primitive-types = { version = "0.12.0", default-features = false, features = ["serde_no_std"] }
 prost = { version = "0.11.6", default-features = false }
