--- conflicted
+++ resolved
@@ -12,13 +12,8 @@
 displaydoc = { version = "0.2", default-features = false }
 derive_more = { version = "0.99.17", default-features = false, features = ["from", "into", "display"] }
 ed25519 = { version = "2.1.0", default-features = false }
-<<<<<<< HEAD
-ibc = { git = "https://github.com/cosmos/ibc-rs.git", rev = "790553e", default-features = false, features = ["serde"] }
-ibc-query = {  git = "https://github.com/cosmos/ibc-rs.git", rev = "790553e", default-features = false }
-=======
 ibc = { git = "https://github.com/cosmos/ibc-rs", rev = "790553e", default-features = false, features = ["serde"] }
 ibc-query = { git = "https://github.com/cosmos/ibc-rs", rev = "790553e", default-features = false }
->>>>>>> 4a15719a
 ibc-proto = { version = "0.41.0", default-features = false }
 ics23 = { version = "0.11", default-features = false }
 prost = { version = "0.12", default-features = false }
