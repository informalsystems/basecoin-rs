[workspace]

resolver = "2"

members = [
    "crates/app",
    "crates/store",
]

[workspace.dependencies]
base64 = { version = "0.21", default-features = false, features = ["alloc"] }
displaydoc = { version = "0.2", default-features = false }
derive_more = { version = "0.99.17", default-features = false, features = ["from", "into", "display"] }
ed25519 = { version = "2.1.0", default-features = false }
<<<<<<< HEAD
ibc = { git = "https://github.com/cosmos/ibc-rs.git", rev= "fffcf22" }
ibc-proto = { version = "0.34.1", default-features = false }
=======
ibc = { version = "0.45.0", features = ["grpc"] }
ibc-proto = { version = "0.35.0", default-features = false }
>>>>>>> 1787492a
ics23 = { version = "0.10.1", default-features = false } 
prost = { version = "0.11.6", default-features = false }
serde = "1.0"
serde_json = "1.0"
sha2 = "0.10.2"
<<<<<<< HEAD
tendermint = "0.33.0"
tendermint-abci = "0.33.0"
tendermint-proto = "0.33.0"
tendermint-rpc = "0.33.0"
=======
tendermint = "0.33"
tendermint-abci = "0.33"
tendermint-proto = "0.33"
tendermint-rpc = "0.33"
>>>>>>> 1787492a
tracing = "0.1.26"<|MERGE_RESOLUTION|>--- conflicted
+++ resolved
@@ -12,27 +12,18 @@
 displaydoc = { version = "0.2", default-features = false }
 derive_more = { version = "0.99.17", default-features = false, features = ["from", "into", "display"] }
 ed25519 = { version = "2.1.0", default-features = false }
-<<<<<<< HEAD
-ibc = { git = "https://github.com/cosmos/ibc-rs.git", rev= "fffcf22" }
-ibc-proto = { version = "0.34.1", default-features = false }
-=======
 ibc = { version = "0.45.0", features = ["grpc"] }
 ibc-proto = { version = "0.35.0", default-features = false }
->>>>>>> 1787492a
 ics23 = { version = "0.10.1", default-features = false } 
 prost = { version = "0.11.6", default-features = false }
 serde = "1.0"
 serde_json = "1.0"
 sha2 = "0.10.2"
-<<<<<<< HEAD
-tendermint = "0.33.0"
-tendermint-abci = "0.33.0"
-tendermint-proto = "0.33.0"
-tendermint-rpc = "0.33.0"
-=======
 tendermint = "0.33"
 tendermint-abci = "0.33"
 tendermint-proto = "0.33"
 tendermint-rpc = "0.33"
->>>>>>> 1787492a
-tracing = "0.1.26"+tracing = "0.1.26"
+
+[patch.crates-io]
+ibc = { git = "https://github.com/cosmos/ibc-rs.git", rev= "8041a87" }
