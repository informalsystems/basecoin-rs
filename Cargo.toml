[workspace]

resolver = "2"

members = [
    "crates/app",
    "crates/store",
]

[workspace.dependencies]
base64 = { version = "0.21", default-features = false, features = ["alloc"] }
displaydoc = { version = "0.2", default-features = false }
derive_more = { version = "0.99.17", default-features = false, features = ["from", "into", "display"] }
ed25519 = { version = "2.1.0", default-features = false }
<<<<<<< HEAD
ibc = { git ="https://github.com/cosmos/ibc-rs", rev = "bc09e28" }
ibc-query = { git ="https://github.com/cosmos/ibc-rs", rev = "bc09e28" }
ibc-proto = { version = "0.35.0", default-features = false }
ics23 = { version = "0.10.1", default-features = false } 
prost = { version = "0.11.6", default-features = false }
serde = "1.0"
serde_json = "1.0"
sha2 = "0.10.2"
tendermint = "0.33"
tendermint-abci = "0.33"
tendermint-proto = "0.33"
tendermint-rpc = "0.33"
tracing = "0.1.26"

=======
ibc = { git ="https://github.com/cosmos/ibc-rs", rev = "7bce793" }
ibc-query = { git ="https://github.com/cosmos/ibc-rs", rev = "7bce793" }
ibc-proto = { version = "0.37.1", default-features = false }
ics23 = { version = "0.11", default-features = false } 
prost = { version = "0.12", default-features = false }
serde = "1.0"
serde_json = "1.0"
sha2 = "0.10.2"
tendermint = "0.34"
tendermint-abci = "0.34"
tendermint-proto = "0.34"
tendermint-rpc = "0.34"
tracing = "0.1.26"
>>>>>>> 824dd3b5
<|MERGE_RESOLUTION|>--- conflicted
+++ resolved
@@ -12,24 +12,8 @@
 displaydoc = { version = "0.2", default-features = false }
 derive_more = { version = "0.99.17", default-features = false, features = ["from", "into", "display"] }
 ed25519 = { version = "2.1.0", default-features = false }
-<<<<<<< HEAD
-ibc = { git ="https://github.com/cosmos/ibc-rs", rev = "bc09e28" }
-ibc-query = { git ="https://github.com/cosmos/ibc-rs", rev = "bc09e28" }
-ibc-proto = { version = "0.35.0", default-features = false }
-ics23 = { version = "0.10.1", default-features = false } 
-prost = { version = "0.11.6", default-features = false }
-serde = "1.0"
-serde_json = "1.0"
-sha2 = "0.10.2"
-tendermint = "0.33"
-tendermint-abci = "0.33"
-tendermint-proto = "0.33"
-tendermint-rpc = "0.33"
-tracing = "0.1.26"
-
-=======
-ibc = { git ="https://github.com/cosmos/ibc-rs", rev = "7bce793" }
-ibc-query = { git ="https://github.com/cosmos/ibc-rs", rev = "7bce793" }
+ibc = { git ="https://github.com/cosmos/ibc-rs", rev = "b7dd19d" }
+ibc-query = { git ="https://github.com/cosmos/ibc-rs", rev = "b7dd19d" }
 ibc-proto = { version = "0.37.1", default-features = false }
 ics23 = { version = "0.11", default-features = false } 
 prost = { version = "0.12", default-features = false }
@@ -41,4 +25,4 @@
 tendermint-proto = "0.34"
 tendermint-rpc = "0.34"
 tracing = "0.1.26"
->>>>>>> 824dd3b5
+
