[workspace]

resolver = "2"

members = [
    "crates/app",
    "crates/store",
]

[workspace.dependencies]
base64 = { version = "0.21", default-features = false, features = ["alloc"] }
displaydoc = { version = "0.2", default-features = false }
derive_more = { version = "0.99.17", default-features = false, features = ["from", "into", "display"] }
ed25519 = { version = "2.1.0", default-features = false }
<<<<<<< HEAD
# ibc = { git = "https://github.com/cosmos/ibc-rs.git", rev= "8041a87", features = ["grpc"] }
ibc = { path = "../ibc-rs/crates/ibc", features = ["grpc"] }
=======
ibc = { git ="https://github.com/cosmos/ibc-rs", rev = "518737a" }
ibc-query = { git ="https://github.com/cosmos/ibc-rs", rev = "518737a" }
>>>>>>> 9e814662
ibc-proto = { version = "0.35.0", default-features = false }
ics23 = { version = "0.10.1", default-features = false } 
prost = { version = "0.11.6", default-features = false }
serde = "1.0"
serde_json = "1.0"
sha2 = "0.10.2"
tendermint = "0.33"
tendermint-abci = "0.33"
tendermint-proto = "0.33"
tendermint-rpc = "0.33"
tracing = "0.1.26"

<|MERGE_RESOLUTION|>--- conflicted
+++ resolved
@@ -12,13 +12,8 @@
 displaydoc = { version = "0.2", default-features = false }
 derive_more = { version = "0.99.17", default-features = false, features = ["from", "into", "display"] }
 ed25519 = { version = "2.1.0", default-features = false }
-<<<<<<< HEAD
-# ibc = { git = "https://github.com/cosmos/ibc-rs.git", rev= "8041a87", features = ["grpc"] }
-ibc = { path = "../ibc-rs/crates/ibc", features = ["grpc"] }
-=======
-ibc = { git ="https://github.com/cosmos/ibc-rs", rev = "518737a" }
-ibc-query = { git ="https://github.com/cosmos/ibc-rs", rev = "518737a" }
->>>>>>> 9e814662
+ibc = { git ="https://github.com/cosmos/ibc-rs", rev = "ca1c673" }
+ibc-query = { git ="https://github.com/cosmos/ibc-rs", rev = "ca1c673" }
 ibc-proto = { version = "0.35.0", default-features = false }
 ics23 = { version = "0.10.1", default-features = false } 
 prost = { version = "0.11.6", default-features = false }
