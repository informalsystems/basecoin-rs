name: Integration tests
on:
  pull_request:
  push:
    branches:
      - main

concurrency:
  group: ${{ github.workflow }}-${{ github.ref }}
  cancel-in-progress: true

jobs:
  ibc-integration:
    runs-on: ubuntu-latest
    env:
      COMETBFT_VERSION: 0.37.4
      GAIA_VERSION: 15.2.0
      HERMES_VERSION: 1.8.2
      GRPCURL_VERSION: 1.9.1
      RUST_VERSION: 1.77.2
      IBC_COMMITISH: master
    steps:
      - uses: actions/checkout@v3

      - name: Download CometBFT
        uses: dsaltares/fetch-gh-release-asset@master
        with:
          repo: cometbft/cometbft
          version: "tags/v${{ env.COMETBFT_VERSION }}"
          file: "cometbft_${{ env.COMETBFT_VERSION }}_linux_amd64.tar.gz"

      - name: Download Gaia
        uses: dsaltares/fetch-gh-release-asset@master
        with:
          repo: cosmos/gaia
          version: "tags/v${{ env.GAIA_VERSION }}"
          file: "gaiad-v${{ env.GAIA_VERSION }}-linux-amd64"

      - name: Download Hermes
        uses: dsaltares/fetch-gh-release-asset@master
        with:
          repo: informalsystems/hermes
          version: "tags/v${{ env.HERMES_VERSION }}"
          file: "hermes-v${{ env.HERMES_VERSION }}-x86_64-unknown-linux-gnu.tar.gz"

      - name: Download grpcurl
        uses: dsaltares/fetch-gh-release-asset@master
        with:
          repo: fullstorydev/grpcurl
          version: "tags/v${{ env.GRPCURL_VERSION }}"
          file: "grpcurl_${{ env.GRPCURL_VERSION}}_linux_x86_64.tar.gz"

      - name: Setup scripts and directories
        working-directory: ci/
        run: |
          echo "${HOME}"
          mkdir -p ~/local/bin
          cp entrypoint.sh ~/local/bin
          mkdir -p ~/.cometbft
          cp -r cometbft-config/ ~/.cometbft/config
          mkdir -p ~/.hermes
          cp hermes-config.toml ~/.hermes/config.toml
<<<<<<< HEAD
          cp one-chain.sh ~
          cp hermes-config-recovery.toml ~/.hermes/recovery-config.toml
=======
          cp hermes-config-recovery.toml ~/.hermes/recovery-config.toml
          cp one-chain ~
>>>>>>> 61e3726c
          cp user_seed.json ~
          cp Makefile ..
          cp -r tests/ ~

      - name: Download and setup binaries
        run: |
          tar -xzf "cometbft_${COMETBFT_VERSION}_linux_amd64.tar.gz"
          mv "gaiad-v${GAIA_VERSION}-linux-amd64" gaiad
          tar -xzf "hermes-v${HERMES_VERSION}-x86_64-unknown-linux-gnu.tar.gz"
          tar -xzf "grpcurl_${GRPCURL_VERSION}_linux_x86_64.tar.gz"
          chmod +x cometbft gaiad hermes grpcurl
          mv cometbft gaiad hermes grpcurl ~/local/bin

      - name: Update environment path
        run: |
          echo "${HOME}/local/bin" >> $GITHUB_PATH

      - name: Validate binaries
        run: |
          cometbft version
          gaiad version
          hermes version
          grpcurl -version

      - uses: actions/cache@v3
        with:
          path: |
            ~/.cargo
            target
            ~/build
          key: ${{ runner.os }}-rust-${{ hashFiles('**/Cargo.lock') }}
          restore-keys: |
            ${{ runner.os }}-rust-

      - uses: actions-rust-lang/setup-rust-toolchain@v1
        with:
          toolchain: stable

      - name: Install basecoin binary
        run: |
          cargo install --path basecoin
          basecoin --version

      - name: Install basecoin binary
        run: |
          cargo install --path basecoin
          basecoin --version

      - name: Set environment variables
        run: |
          echo "BASECOIN_SRC=$(pwd)" >> $GITHUB_ENV
          echo "LOG_DIR=$(pwd)/log" >> $GITHUB_ENV

      - name: Run integration tests
        working-directory: ~
        run: |
          mkdir -p "${LOG_DIR}"
          if ! entrypoint.sh make test -j4; then
            echo ""
            echo "Tests failed. Printing logs..."
            echo ""
            echo "Gaia logs:"
            tail -100 "${HOME}/data/ibc-0.log"
            echo ""
            echo "Basecoin logs:"
            tail -100 "${LOG_DIR}/basecoin.log"
            echo ""
            echo "CometBFT logs:"
            tail -100 "${LOG_DIR}/cometbft.log"
            exit 1
          fi<|MERGE_RESOLUTION|>--- conflicted
+++ resolved
@@ -60,13 +60,7 @@
           cp -r cometbft-config/ ~/.cometbft/config
           mkdir -p ~/.hermes
           cp hermes-config.toml ~/.hermes/config.toml
-<<<<<<< HEAD
           cp one-chain.sh ~
-          cp hermes-config-recovery.toml ~/.hermes/recovery-config.toml
-=======
-          cp hermes-config-recovery.toml ~/.hermes/recovery-config.toml
-          cp one-chain ~
->>>>>>> 61e3726c
           cp user_seed.json ~
           cp Makefile ..
           cp -r tests/ ~
