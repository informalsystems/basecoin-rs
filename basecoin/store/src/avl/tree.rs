use core::borrow::Borrow;
use core::cmp::Ordering;

use ics23::commitment_proof::Proof;
use ics23::{CommitmentProof, ExistenceProof, HashOp, InnerOp, NonExistenceProof};
use tendermint::hash::Hash;

use super::proof::{get_leaf_op, EMPTY_CHILD};
use super::AvlNode;
use crate::avl::node::{as_node_ref, NodeRef};
use crate::avl::AsBytes;

/// An AVL Tree that supports `get` and `insert` operation and can be used to prove existence of a
/// given key-value couple.
#[derive(PartialEq, Eq, Debug, Clone)]
pub struct AvlTree<K: Ord + AsBytes, V> {
    pub root: NodeRef<K, V>,
}

impl<K: Ord + AsBytes, V: Borrow<[u8]>> AvlTree<K, V> {
    /// Return an empty AVL tree.
    pub fn new() -> Self {
        AvlTree { root: None }
    }

    /// Return the hash of the merkle tree root, if it has at least one node.
    pub fn root_hash(&self) -> Option<&Hash> {
        Some(&self.root.as_ref()?.merkle_hash)
    }

    /// Return the value corresponding to the key, if it exists.
    pub fn get<Q>(&self, key: &Q) -> Option<&V>
    where
        K: Borrow<Q>,
        Q: Ord + ?Sized,
    {
        let mut node_ref = &self.root;
        while let Some(ref node) = node_ref {
            match node.key.borrow().cmp(key) {
                Ordering::Greater => node_ref = &node.left,
                Ordering::Less => node_ref = &node.right,
                Ordering::Equal => return Some(&node.value),
            }
        }
        None
    }

    /// Insert a value into the AVL tree, this operation runs in amortized O(log(n)).
    pub fn insert(&mut self, key: K, value: V) -> Option<V> {
        let node_ref = &mut self.root;
        let mut old_value = None;
        AvlTree::insert_rec(node_ref, key, value, &mut old_value);
        old_value
    }

    /// Insert a value in the tree.
    fn insert_rec(node_ref: &mut NodeRef<K, V>, key: K, value: V, old_value: &mut Option<V>) {
        if let Some(node) = node_ref {
            match node.key.cmp(&key) {
                Ordering::Greater => AvlTree::insert_rec(&mut node.left, key, value, old_value),
                Ordering::Less => AvlTree::insert_rec(&mut node.right, key, value, old_value),
                Ordering::Equal => *old_value = Some(node.set_value(value)),
            }
            node.update();
            AvlTree::balance_node(node_ref);
        } else {
            *node_ref = as_node_ref(key, value);
        }
    }

    /// Return an existence proof for the given element, if it exists.
<<<<<<< HEAD
    /// Otherwise return a non-existence proof.
    pub fn get_proof<Q: ?Sized>(&self, key: &Q) -> CommitmentProof
    where
        K: Borrow<Q>,
        Q: Ord + AsBytes,
=======
    pub fn get_proof<Q>(&self, key: &Q) -> Option<CommitmentProof>
    where
        K: Borrow<Q>,
        Q: Ord + ?Sized,
>>>>>>> 8496b3f4
    {
        let proof = Self::get_proof_rec(key, &self.root);
        CommitmentProof { proof: Some(proof) }
    }

    fn get_local_existence_proof(node: &AvlNode<K, V>) -> ExistenceProof {
        ExistenceProof {
            key: node.key.as_bytes().as_ref().to_owned(),
            value: node.value.borrow().to_owned(),
            leaf: Some(get_leaf_op()),
            path: vec![InnerOp {
                hash: HashOp::Sha256.into(),
                prefix: node.left_hash().unwrap_or(&EMPTY_CHILD).to_vec(),
                suffix: node.right_hash().unwrap_or(&EMPTY_CHILD).to_vec(),
            }],
        }
    }

<<<<<<< HEAD
    /// Recursively build a proof of existence or non-existence for the desired value.
    fn get_proof_rec<Q: ?Sized>(key: &Q, node: &NodeRef<K, V>) -> Proof
    where
        K: Borrow<Q>,
        Q: Ord + AsBytes,
=======
    /// Recursively build a proof of existence for the desired value.
    fn get_proof_rec<Q>(key: &Q, node: &NodeRef<K, V>) -> Option<ExistenceProof>
    where
        K: Borrow<Q>,
        Q: Ord + ?Sized,
>>>>>>> 8496b3f4
    {
        if let Some(node) = node {
            match node.key.borrow().cmp(key) {
                Ordering::Greater => {
                    let prefix = vec![];
                    let mut suffix = Vec::with_capacity(64);
                    suffix.extend(node.hash.as_bytes());
                    suffix.extend(node.right_hash().unwrap_or(&EMPTY_CHILD));
                    let inner = InnerOp {
                        hash: HashOp::Sha256.into(),
                        prefix,
                        suffix,
                    };
                    match Self::get_proof_rec(key, &node.left) {
                        Proof::Exist(mut proof) => {
                            proof.path.push(inner);
                            Proof::Exist(proof)
                        }
                        Proof::Nonexist(mut proof) => {
                            if let Some(right) = proof.right.as_mut() {
                                // right-neighbor already found
                                right.path.push(inner.clone());
                            }
                            if let Some(left) = proof.left.as_mut() {
                                // left-neighbor already found
                                left.path.push(inner);
                            }
                            if proof.right.is_none() {
                                // found the right-neighbor
                                proof.right = Some(Self::get_local_existence_proof(node));
                            }
                            Proof::Nonexist(proof)
                        }
                        _ => unreachable!(),
                    }
                }
                Ordering::Less => {
                    let suffix = vec![];
                    let mut prefix = Vec::with_capacity(64);
                    prefix.extend(node.left_hash().unwrap_or(&EMPTY_CHILD));
                    prefix.extend(node.hash.as_bytes());
                    let inner = InnerOp {
                        hash: HashOp::Sha256.into(),
                        prefix,
                        suffix,
                    };
                    match Self::get_proof_rec(key, &node.right) {
                        Proof::Exist(mut proof) => {
                            proof.path.push(inner);
                            Proof::Exist(proof)
                        }
                        Proof::Nonexist(mut proof) => {
                            if let Some(right) = proof.right.as_mut() {
                                // right-neighbor already found
                                right.path.push(inner.clone());
                            }
                            if let Some(left) = proof.left.as_mut() {
                                // left-neighbor already found
                                left.path.push(inner);
                            }
                            if proof.left.is_none() {
                                // found the left-neighbor
                                proof.left = Some(Self::get_local_existence_proof(node));
                            }
                            Proof::Nonexist(proof)
                        }
                        _ => unreachable!(),
                    }
                }
                Ordering::Equal => Proof::Exist(Self::get_local_existence_proof(node)),
            }
        } else {
            Proof::Nonexist(NonExistenceProof {
                key: key.as_bytes().as_ref().to_owned(),
                left: None,
                right: None,
            })
        }
    }

    /// Rebalance the AVL tree by performing rotations, if needed.
    fn balance_node(node_ref: &mut NodeRef<K, V>) {
        let node = node_ref
            .as_mut()
            .expect("[AVL]: Empty node in node balance");
        let balance_factor = node.balance_factor();
        if balance_factor >= 2 {
            let left = node
                .left
                .as_mut()
                .expect("[AVL]: Unexpected empty left node");
            if left.balance_factor() < 1 {
                AvlTree::rotate_left(&mut node.left);
            }
            AvlTree::rotate_right(node_ref);
        } else if balance_factor <= -2 {
            let right = node
                .right
                .as_mut()
                .expect("[AVL]: Unexpected empty right node");
            if right.balance_factor() > -1 {
                AvlTree::rotate_right(&mut node.right);
            }
            AvlTree::rotate_left(node_ref);
        }
    }

    /// Performs a right rotation.
    pub fn rotate_right(root: &mut NodeRef<K, V>) {
        let mut node = root.take().expect("[AVL]: Empty root in right rotation");
        let mut left = node.left.take().expect("[AVL]: Unexpected right rotation");
        let mut left_right = left.right.take();
        core::mem::swap(&mut node.left, &mut left_right);
        node.update();
        core::mem::swap(&mut left.right, &mut Some(node));
        left.update();
        core::mem::swap(root, &mut Some(left));
    }

    /// Perform a left rotation.
    pub fn rotate_left(root: &mut NodeRef<K, V>) {
        let mut node = root.take().expect("[AVL]: Empty root in left rotation");
        let mut right = node.right.take().expect("[AVL]: Unexpected left rotation");
        let mut right_left = right.left.take();
        core::mem::swap(&mut node.right, &mut right_left);
        node.update();
        core::mem::swap(&mut right.left, &mut Some(node));
        right.update();
        core::mem::swap(root, &mut Some(right))
    }

    /// Return a list of the keys present in the tree.
    pub fn get_keys(&self) -> Vec<&K> {
        let mut keys = Vec::new();
        Self::get_keys_rec(&self.root, &mut keys);
        keys
    }

    fn get_keys_rec<'a>(node_ref: &'a NodeRef<K, V>, keys: &mut Vec<&'a K>) {
        if let Some(node) = node_ref {
            Self::get_keys_rec(&node.left, keys);
            keys.push(&node.key);
            Self::get_keys_rec(&node.right, keys);
        }
    }
}

impl<K: Ord + AsBytes, V: Borrow<[u8]>> Default for AvlTree<K, V> {
    fn default() -> Self {
        Self::new()
    }
}<|MERGE_RESOLUTION|>--- conflicted
+++ resolved
@@ -69,18 +69,11 @@
     }
 
     /// Return an existence proof for the given element, if it exists.
-<<<<<<< HEAD
     /// Otherwise return a non-existence proof.
-    pub fn get_proof<Q: ?Sized>(&self, key: &Q) -> CommitmentProof
+    pub fn get_proof<Q>(&self, key: &Q) -> CommitmentProof
     where
         K: Borrow<Q>,
-        Q: Ord + AsBytes,
-=======
-    pub fn get_proof<Q>(&self, key: &Q) -> Option<CommitmentProof>
-    where
-        K: Borrow<Q>,
-        Q: Ord + ?Sized,
->>>>>>> 8496b3f4
+        Q: Ord + AsBytes + ?Sized,
     {
         let proof = Self::get_proof_rec(key, &self.root);
         CommitmentProof { proof: Some(proof) }
@@ -99,19 +92,11 @@
         }
     }
 
-<<<<<<< HEAD
     /// Recursively build a proof of existence or non-existence for the desired value.
-    fn get_proof_rec<Q: ?Sized>(key: &Q, node: &NodeRef<K, V>) -> Proof
+    fn get_proof_rec<Q>(key: &Q, node: &NodeRef<K, V>) -> Proof
     where
         K: Borrow<Q>,
-        Q: Ord + AsBytes,
-=======
-    /// Recursively build a proof of existence for the desired value.
-    fn get_proof_rec<Q>(key: &Q, node: &NodeRef<K, V>) -> Option<ExistenceProof>
-    where
-        K: Borrow<Q>,
-        Q: Ord + ?Sized,
->>>>>>> 8496b3f4
+        Q: Ord + AsBytes + ?Sized,
     {
         if let Some(node) = node {
             match node.key.borrow().cmp(key) {
