use crate::CHAIN_REVISION_NUMBER;
use crate::{
    modules::{
        bank::impls::BankBalanceKeeper,
        context::{Identifiable, Module},
        ibc::{router::IbcRouter, transfer::IbcTransferModule},
        upgrade::Upgrade,
    },
    types::{error::Error as AppError, QueryResult},
};
use basecoin_store::{
    context::{ProvableStore, Store},
    impls::SharedStore,
    types::{BinStore, Height, JsonStore, Path, ProtobufStore, TypedSet, TypedStore},
};
use cosmrs::AccountId;
use derive_more::{From, TryInto};
use ibc::{
    applications::transfer::{msgs::transfer::MsgTransfer, send_transfer},
    clients::ics07_tendermint::{
        client_state::ClientState as TmClientState,
        consensus_state::ConsensusState as TmConsensusState,
    },
    core::{
        dispatch,
        events::IbcEvent,
        ics02_client::{consensus_state::ConsensusState, error::ClientError},
        ics03_connection::{
            connection::{ConnectionEnd, IdentifiedConnectionEnd},
            error::ConnectionError,
            version::Version as ConnectionVersion,
        },
        ics04_channel::{
            channel::{ChannelEnd, IdentifiedChannelEnd},
            commitment::{AcknowledgementCommitment, PacketCommitment},
            error::{ChannelError, PacketError},
            packet::{Receipt, Sequence},
        },
        ics23_commitment::commitment::{CommitmentPrefix, CommitmentRoot},
        ics24_host::{
            identifier::{ClientId, ConnectionId},
            path::{
                AckPath, ChannelEndPath, ClientConnectionPath, ClientConsensusStatePath,
                ClientStatePath, CommitmentPath, ConnectionPath, Path as IbcPath, ReceiptPath,
                SeqAckPath, SeqRecvPath, SeqSendPath,
            },
        },
        timestamp::Timestamp,
        ContextError, ExecutionContext, MsgEnvelope, ValidationContext,
    },
    hosts::tendermint::IBC_QUERY_PATH,
    services::core::{
        channel::ChannelQueryService,
        client::ClientQueryService,
        connection::ConnectionQueryService,
        context::{ProvableContext, QueryContext},
    },
    Height as IbcHeight, Signer,
};
use ibc_proto::{
    google::protobuf::Any,
    ibc::core::{
        channel::v1::{query_server::QueryServer as ChannelQueryServer, Channel as RawChannelEnd},
        client::v1::query_server::QueryServer as ClientQueryServer,
        connection::v1::{
            query_server::QueryServer as ConnectionQueryServer, ConnectionEnd as RawConnectionEnd,
        },
    },
};
use prost::Message;
use std::{
    collections::HashMap,
    convert::{TryFrom, TryInto},
    fmt::Debug,
    ops::Deref,
    sync::{Arc, RwLock},
    time::Duration,
};
use tendermint::merkle::proof::ProofOp;
use tendermint::{abci::Event, block::Header};
use tracing::debug;

// Note: We define `AnyConsensusState` just to showcase the use of the
// derive macro. Technically, we could just use `TmConsensusState`
// as the `AnyConsensusState`, since we only support this one variant.
#[derive(ConsensusState, From, TryInto)]
pub enum AnyConsensusState {
    Tendermint(TmConsensusState),
}

impl From<AnyConsensusState> for Any {
    fn from(value: AnyConsensusState) -> Self {
        match value {
            AnyConsensusState::Tendermint(tm_consensus_state) => tm_consensus_state.into(),
        }
    }
}

#[derive(Clone)]
pub struct Ibc<S>
where
    S: Store + Debug,
{
    ctx: IbcContext<S>,
    router: Arc<IbcRouter<S>>,
}

impl<S> Ibc<S>
where
    S: ProvableStore + Debug,
{
    pub fn new(store: SharedStore<S>, bank_keeper: BankBalanceKeeper<S>) -> Self {
        let transfer_module = IbcTransferModule::new(bank_keeper);
        let router = Arc::new(IbcRouter::new(transfer_module));

        Self {
            ctx: IbcContext::new(store),
            router,
        }
    }
    pub fn ctx(&self) -> IbcContext<S> {
        self.ctx.clone()
    }

    pub fn router(&self) -> IbcRouter<S> {
        self.router.deref().clone()
    }

    pub fn process_message(&mut self, message: Any) -> Result<Vec<IbcEvent>, AppError> {
        if let Ok(msg) = MsgEnvelope::try_from(message.clone()) {
            debug!("Dispatching IBC message: {:?}", msg);
            let mut router = self.router();

            dispatch(&mut self.ctx, &mut router, msg)?;

            Ok(self.ctx.events.drain(..).collect())
        } else if let Ok(transfer_msg) = MsgTransfer::try_from(message) {
            debug!("Dispatching IBC transfer message: {:?}", transfer_msg);

            let mut transfer_module = self.router().transfer();

            send_transfer(&mut self.ctx, &mut transfer_module, transfer_msg, &()).map_err(|e| {
                AppError::Custom {
                    reason: e.to_string(),
                }
            })?;

            Ok(transfer_module.events.drain(..).collect())
        } else {
            Err(AppError::NotHandled)
        }
    }

    pub fn client_service(
        &self,
        upgrade_context: &Upgrade<S>,
    ) -> ClientQueryServer<ClientQueryService<IbcContext<S>, Upgrade<S>>> {
        ClientQueryServer::new(ClientQueryService::new(
            self.ctx.clone(),
            upgrade_context.clone(),
        ))
    }

    pub fn connection_service(
        &self,
    ) -> ConnectionQueryServer<ConnectionQueryService<IbcContext<S>>> {
        ConnectionQueryServer::new(ConnectionQueryService::new(self.ctx.clone()))
    }

    pub fn channel_service(&self) -> ChannelQueryServer<ChannelQueryService<IbcContext<S>>> {
        ChannelQueryServer::new(ChannelQueryService::new(self.ctx.clone()))
    }
}

impl<S> Ibc<S>
where
    S: ProvableStore + Debug,
{
    fn get_proof(&self, height: Height, path: &Path) -> Option<Vec<u8>> {
        if let Some(p) = self.ctx.store.get_proof(height, path) {
            let mut buffer = Vec::new();
            if p.encode(&mut buffer).is_ok() {
                return Some(buffer);
            }
        }
        None
    }
}

impl<S> Module for Ibc<S>
where
    S: ProvableStore + Debug,
    Self: Send + Sync,
{
    type Store = S;

    fn deliver(&mut self, message: Any, _signer: &AccountId) -> Result<Vec<Event>, AppError> {
        let ibc_events = self.process_message(message)?;

        Ok(ibc_events
            .clone()
            .into_iter()
            .map(|ev| Event::try_from(ev).unwrap())
            .collect())
    }

    fn query(
        &self,
        data: &[u8],
        path: Option<&Path>,
        height: Height,
        prove: bool,
    ) -> Result<QueryResult, AppError> {
        let path = path.ok_or(AppError::NotHandled)?;
        if path.to_string() != IBC_QUERY_PATH {
            return Err(AppError::NotHandled);
        }

        let path: Path = String::from_utf8(data.to_vec())
            .map_err(|_| AppError::Custom {
                reason: "Invalid domain path".to_string(),
            })?
            .try_into()
            .map_err(|_| AppError::Custom {
                reason: "Invalid IBC path".to_string(),
            })?;

        let _ = IbcPath::try_from(path.clone()).map_err(|_| AppError::Custom {
            reason: "Invalid IBC path".to_string(),
        })?;

        debug!(
            "Querying for path ({}) at height {:?}",
            path.to_string(),
            height
        );

        let proof = if prove {
            let proof = self.get_proof(height, &path).ok_or(AppError::Custom {
                reason: "Proof not found".to_string(),
            })?;
            Some(vec![ProofOp {
                field_type: "".to_string(),
                key: path.to_string().into_bytes(),
                data: proof,
            }])
        } else {
            None
        };

        let data = self.ctx.store.get(height, &path).ok_or(AppError::Custom {
            reason: "Data not found".to_string(),
        })?;
        Ok(QueryResult { data, proof })
    }

    fn begin_block(&mut self, header: &Header) -> Vec<Event> {
        let consensus_state = TmConsensusState::new(
            CommitmentRoot::from_bytes(header.app_hash.as_ref()),
            header.time,
            header.next_validators_hash,
        );

        self.ctx
            .consensus_states
            .write()
            .expect("lock is poisoined")
            .insert(header.height.value(), consensus_state);

        vec![]
    }

    fn store_mut(&mut self) -> &mut SharedStore<S> {
        &mut self.ctx.store
    }

    fn store(&self) -> &SharedStore<S> {
        &self.ctx.store
    }
}

/// The IBC module
///
/// Implements all IBC-rs validation and execution contexts and gRPC endpoints
/// required by `hermes` as well.
#[derive(Clone)]
pub struct IbcContext<S>
where
    S: Store + Debug,
{
    /// Handle to store instance.
    /// The module is guaranteed exclusive access to all paths in the store key-space.
    pub store: SharedStore<S>,
    /// Counter for clients
    client_counter: u64,
    /// Counter for connections
    conn_counter: u64,
    /// Counter for channels
    channel_counter: u64,
    /// Tracks the processed time for client updates
    client_processed_times: HashMap<(ClientId, IbcHeight), Timestamp>,
    /// Tracks the processed height for client updates
    client_processed_heights: HashMap<(ClientId, IbcHeight), IbcHeight>,
    /// Map of host consensus states
    consensus_states: Arc<RwLock<HashMap<u64, TmConsensusState>>>,
    /// A typed-store for AnyClientState
    pub(crate) client_state_store:
        ProtobufStore<SharedStore<S>, ClientStatePath, TmClientState, Any>,
    /// A typed-store for AnyConsensusState
    pub(crate) consensus_state_store:
        ProtobufStore<SharedStore<S>, ClientConsensusStatePath, TmConsensusState, Any>,
    /// A typed-store for ConnectionEnd
    connection_end_store:
        ProtobufStore<SharedStore<S>, ConnectionPath, ConnectionEnd, RawConnectionEnd>,
    /// A typed-store for ConnectionIds
    connection_ids_store: JsonStore<SharedStore<S>, ClientConnectionPath, Vec<ConnectionId>>,
    /// A typed-store for ChannelEnd
    channel_end_store: ProtobufStore<SharedStore<S>, ChannelEndPath, ChannelEnd, RawChannelEnd>,
    /// A typed-store for send sequences
    send_sequence_store: JsonStore<SharedStore<S>, SeqSendPath, Sequence>,
    /// A typed-store for receive sequences
    recv_sequence_store: JsonStore<SharedStore<S>, SeqRecvPath, Sequence>,
    /// A typed-store for ack sequences
    ack_sequence_store: JsonStore<SharedStore<S>, SeqAckPath, Sequence>,
    /// A typed-store for packet commitments
    packet_commitment_store: BinStore<SharedStore<S>, CommitmentPath, PacketCommitment>,
    /// A typed-store for packet receipts
    packet_receipt_store: TypedSet<SharedStore<S>, ReceiptPath>,
    /// A typed-store for packet ack
    packet_ack_store: BinStore<SharedStore<S>, AckPath, AcknowledgementCommitment>,
    /// IBC Events
    pub(crate) events: Vec<IbcEvent>,
    /// message logs
    logs: Vec<String>,
}

impl<S> IbcContext<S>
where
    S: ProvableStore + Debug,
{
    pub fn new(store: SharedStore<S>) -> Self {
        Self {
            client_counter: 0,
            conn_counter: 0,
            channel_counter: 0,
            client_processed_times: Default::default(),
            client_processed_heights: Default::default(),
            consensus_states: Default::default(),
            client_state_store: TypedStore::new(store.clone()),
            consensus_state_store: TypedStore::new(store.clone()),
            connection_end_store: TypedStore::new(store.clone()),
            connection_ids_store: TypedStore::new(store.clone()),
            channel_end_store: TypedStore::new(store.clone()),
            send_sequence_store: TypedStore::new(store.clone()),
            recv_sequence_store: TypedStore::new(store.clone()),
            ack_sequence_store: TypedStore::new(store.clone()),
            packet_commitment_store: TypedStore::new(store.clone()),
            packet_receipt_store: TypedStore::new(store.clone()),
            packet_ack_store: TypedStore::new(store.clone()),
            store,
            events: Vec::new(),
            logs: Vec::new(),
        }
    }

    /// Provides a shortcut to access emitted IBC events without parsing from
    /// transactions, ideal for testing and mock development
    pub fn events(&self) -> Vec<IbcEvent> {
        self.events.clone()
    }

    pub fn logs(&self) -> Vec<String> {
        self.logs.clone()
    }
}

impl<S> ValidationContext for IbcContext<S>
where
    S: Store + Debug,
{
    type ClientValidationContext = Self;
    type E = Self;
    type AnyConsensusState = AnyConsensusState;
    type AnyClientState = TmClientState;

    fn client_state(&self, client_id: &ClientId) -> Result<Self::AnyClientState, ContextError> {
        Ok(self
            .client_state_store
            .get(Height::Pending, &ClientStatePath(client_id.clone()))
            .ok_or(ClientError::ClientStateNotFound {
                client_id: client_id.clone(),
            })?)
    }

    fn decode_client_state(&self, client_state: Any) -> Result<Self::AnyClientState, ContextError> {
        Ok(TmClientState::try_from(client_state.clone())?)
    }

    fn consensus_state(
        &self,
        client_cons_state_path: &ClientConsensusStatePath,
    ) -> Result<Self::AnyConsensusState, ContextError> {
        let height = IbcHeight::new(client_cons_state_path.epoch, client_cons_state_path.height)
            .map_err(|_| ClientError::InvalidHeight)?;
        let consensus_state = self
            .consensus_state_store
            .get(Height::Pending, client_cons_state_path)
            .ok_or(ClientError::ConsensusStateNotFound {
                client_id: client_cons_state_path.client_id.clone(),
                height,
            })?;

        Ok(consensus_state.into())
    }

    fn host_height(&self) -> Result<IbcHeight, ContextError> {
        Ok(IbcHeight::new(
            CHAIN_REVISION_NUMBER,
            self.store.current_height(),
        )?)
    }

    fn host_timestamp(&self) -> Result<Timestamp, ContextError> {
        let host_height = self.host_height()?;
        let host_cons_state = self.host_consensus_state(&host_height)?;
        Ok(host_cons_state.timestamp())
    }

    fn host_consensus_state(
        &self,
        height: &IbcHeight,
    ) -> Result<Self::AnyConsensusState, ContextError> {
        let consensus_states_binding = self.consensus_states.read().expect("lock is poisoned");
        let consensus_state = consensus_states_binding
            .get(&height.revision_height())
            .ok_or(ClientError::MissingLocalConsensusState { height: *height })?;

        Ok(consensus_state.clone().into())
    }

    fn client_counter(&self) -> Result<u64, ContextError> {
        Ok(self.client_counter)
    }

    fn connection_end(&self, conn_id: &ConnectionId) -> Result<ConnectionEnd, ContextError> {
        Ok(self
            .connection_end_store
            .get(Height::Pending, &ConnectionPath::new(conn_id))
            .ok_or(ConnectionError::ConnectionNotFound {
                connection_id: conn_id.clone(),
            })?)
    }

    fn validate_self_client(&self, _counterparty_client_state: Any) -> Result<(), ContextError> {
        Ok(())
    }

    fn commitment_prefix(&self) -> CommitmentPrefix {
        use crate::modules::context::prefix::Ibc as IbcPrefix;
        CommitmentPrefix::try_from(IbcPrefix {}.identifier().as_bytes().to_vec())
            .expect("empty prefix")
    }

    fn connection_counter(&self) -> Result<u64, ContextError> {
        Ok(self.conn_counter)
    }

    fn get_compatible_versions(&self) -> Vec<ConnectionVersion> {
        vec![ConnectionVersion::default()]
    }

    fn channel_end(&self, channel_end_path: &ChannelEndPath) -> Result<ChannelEnd, ContextError> {
        let channel_end = self
            .channel_end_store
            .get(
                Height::Pending,
                &ChannelEndPath::new(&channel_end_path.0, &channel_end_path.1),
            )
            .ok_or(ChannelError::MissingChannel)?;
        Ok(channel_end)
    }

    fn get_next_sequence_send(
        &self,
        seq_send_path: &SeqSendPath,
    ) -> Result<Sequence, ContextError> {
        let seq_send = self
            .send_sequence_store
            .get(
                Height::Pending,
                &SeqSendPath::new(&seq_send_path.0, &seq_send_path.1),
            )
            .ok_or(PacketError::ImplementationSpecific)?;
        Ok(seq_send)
    }

    fn get_next_sequence_recv(
        &self,
        seq_recv_path: &SeqRecvPath,
    ) -> Result<Sequence, ContextError> {
        let seq_recv = self
            .recv_sequence_store
            .get(
                Height::Pending,
                &SeqRecvPath::new(&seq_recv_path.0, &seq_recv_path.1),
            )
            .ok_or(PacketError::ImplementationSpecific)?;
        Ok(seq_recv)
    }

    fn get_next_sequence_ack(&self, seq_ack_path: &SeqAckPath) -> Result<Sequence, ContextError> {
        let seq_ack = self
            .ack_sequence_store
            .get(
                Height::Pending,
                &SeqAckPath::new(&seq_ack_path.0, &seq_ack_path.1),
            )
            .ok_or(PacketError::ImplementationSpecific)?;
        Ok(seq_ack)
    }

    fn get_packet_commitment(
        &self,
        commitment_path: &CommitmentPath,
    ) -> Result<PacketCommitment, ContextError> {
        let commitment = self
            .packet_commitment_store
            .get(
                Height::Pending,
                &CommitmentPath::new(
                    &commitment_path.port_id,
                    &commitment_path.channel_id,
                    commitment_path.sequence,
                ),
            )
            .ok_or(PacketError::ImplementationSpecific)?;
        Ok(commitment)
    }

    fn get_packet_receipt(&self, receipt_path: &ReceiptPath) -> Result<Receipt, ContextError> {
        let receipt = self
            .packet_receipt_store
            .is_path_set(
                Height::Pending,
                &ReceiptPath::new(
                    &receipt_path.port_id,
                    &receipt_path.channel_id,
                    receipt_path.sequence,
                ),
            )
            .then_some(Receipt::Ok)
            .ok_or(PacketError::PacketReceiptNotFound {
                sequence: receipt_path.sequence,
            })?;
        Ok(receipt)
    }

    fn get_packet_acknowledgement(
        &self,
        ack_path: &AckPath,
    ) -> Result<AcknowledgementCommitment, ContextError> {
        let ack = self
            .packet_ack_store
            .get(
                Height::Pending,
                &AckPath::new(&ack_path.port_id, &ack_path.channel_id, ack_path.sequence),
            )
            .ok_or(PacketError::PacketAcknowledgementNotFound {
                sequence: ack_path.sequence,
            })?;
        Ok(ack)
    }

    /// Returns the time when the client state for the given [`ClientId`] was updated with a header for the given [`IbcHeight`]
    fn client_update_time(
        &self,
        client_id: &ClientId,
        height: &IbcHeight,
    ) -> Result<Timestamp, ContextError> {
        let processed_timestamp = self
            .client_processed_times
            .get(&(client_id.clone(), *height))
            .cloned()
            .ok_or(ChannelError::ProcessedTimeNotFound {
                client_id: client_id.clone(),
                height: *height,
            })?;
        Ok(processed_timestamp)
    }

    /// Returns the height when the client state for the given [`ClientId`] was updated with a header for the given [`IbcHeight`]
    fn client_update_height(
        &self,
        client_id: &ClientId,
        height: &IbcHeight,
    ) -> Result<IbcHeight, ContextError> {
        let processed_height = self
            .client_processed_heights
            .get(&(client_id.clone(), *height))
            .cloned()
            .ok_or(ChannelError::ProcessedHeightNotFound {
                client_id: client_id.clone(),
                height: *height,
            })?;
        Ok(processed_height)
    }

    /// Returns a counter on the number of channel ids have been created thus far.
    /// The value of this counter should increase only via method
    /// `ChannelKeeper::increase_channel_counter`.
    fn channel_counter(&self) -> Result<u64, ContextError> {
        Ok(self.channel_counter)
    }

    /// Returns the maximum expected time per block
    fn max_expected_time_per_block(&self) -> Duration {
        Duration::from_secs(8)
    }

    fn validate_message_signer(&self, _signer: &Signer) -> Result<(), ContextError> {
        Ok(())
    }

    fn get_client_validation_context(&self) -> &Self::ClientValidationContext {
        self
    }
}

/// Trait to provide proofs in gRPC service blanket implementations.
impl<S> ProvableContext for IbcContext<S>
where
    S: ProvableStore + Debug,
{
    /// Returns the proof for the given [`IbcHeight`] and [`Path`]
    fn get_proof(&self, height: IbcHeight, path: &IbcPath) -> Option<Vec<u8>> {
        self.store
            .get_proof(height.revision_height().into(), &path.clone().into())
            .map(|p| p.encode_to_vec())
    }
}

/// Trait to complete the gRPC service blanket implementations.
impl<S> QueryContext for IbcContext<S>
where
    S: ProvableStore + Debug,
{
    /// Returns the list of all client states.
    fn client_states(&self) -> Result<Vec<(ClientId, Self::AnyClientState)>, ContextError> {
        let path = "clients"
            .to_owned()
            .try_into()
            .map_err(|_| ClientError::Other {
                description: "Invalid client state path: clients".into(),
            })?;

        self.client_state_store
            .get_keys(&path)
            .into_iter()
            .filter_map(|path| {
                if let Ok(IbcPath::ClientState(client_path)) = path.try_into() {
                    Some(client_path)
                } else {
                    None
                }
            })
            .map(|client_state_path| {
                let client_state = self
                    .client_state_store
                    .get(Height::Pending, &client_state_path)
                    .ok_or_else(|| ClientError::ClientStateNotFound {
                        client_id: client_state_path.0.clone(),
                    })?;
                Ok((client_state_path.0, client_state))
            })
            .collect()
    }

    /// Returns the list of all consensus states of the given client.
    fn consensus_states(
        &self,
        client_id: &ClientId,
    ) -> Result<Vec<(IbcHeight, Self::AnyConsensusState)>, ContextError> {
        let path = format!("clients/{}/consensusStates", client_id)
            .try_into()
            .map_err(|_| ClientError::Other {
                description: "Invalid consensus state path".into(),
            })?;

        self.consensus_state_store
            .get_keys(&path)
            .into_iter()
            .flat_map(|path| {
                if let Ok(IbcPath::ClientConsensusState(consensus_path)) = path.try_into() {
                    Some(consensus_path)
                } else {
                    None
                }
            })
            .map(|consensus_path| {
                let height = IbcHeight::new(consensus_path.epoch, consensus_path.height)?;
                let client_state = self
                    .consensus_state_store
                    .get(Height::Pending, &consensus_path)
                    .ok_or({
                        ClientError::ConsensusStateNotFound {
                            client_id: consensus_path.client_id,
                            height,
                        }
                    })?;
                Ok((height, client_state.into()))
            })
            .collect()
    }

    /// Returns the list of heights at which the consensus state of the given client was updated.
    fn consensus_state_heights(
        &self,
        client_id: &ClientId,
    ) -> Result<Vec<IbcHeight>, ContextError> {
        let path = format!("clients/{}/consensusStates", client_id)
            .try_into()
            .map_err(|_| ClientError::Other {
                description: "Invalid consensus state path".into(),
            })?;

        self.consensus_state_store
            .get_keys(&path)
            .into_iter()
            .flat_map(|path| {
                if let Ok(IbcPath::ClientConsensusState(consensus_path)) = path.try_into() {
                    Some(consensus_path)
                } else {
                    None
                }
            })
            .map(|consensus_path| Ok(IbcHeight::new(consensus_path.epoch, consensus_path.height)?))
            .collect::<Result<Vec<_>, _>>()
    }

    /// Connections queries all the IBC connections of a chain.
    fn connection_ends(&self) -> Result<Vec<IdentifiedConnectionEnd>, ContextError> {
        let path = "connections"
            .to_owned()
            .try_into()
            .map_err(|_| ConnectionError::Other {
                description: "Invalid connection path: connections".into(),
            })?;

        self.connection_end_store
            .get_keys(&path)
            .into_iter()
            .flat_map(|path| {
                if let Ok(IbcPath::Connection(connection_path)) = path.try_into() {
                    Some(connection_path)
                } else {
                    None
                }
            })
            .map(|connection_path| {
                let connection_end = self
                    .connection_end_store
                    .get(Height::Pending, &connection_path)
                    .ok_or_else(|| ConnectionError::ConnectionNotFound {
                        connection_id: connection_path.0.clone(),
                    })?;
                Ok(IdentifiedConnectionEnd {
                    connection_id: connection_path.0,
                    connection_end,
                })
            })
            .collect()
    }

    /// ClientConnections queries all the connection paths associated with a client.
    fn client_connection_ends(
        &self,
        client_id: &ClientId,
    ) -> Result<Vec<ConnectionId>, ContextError> {
        let client_connection_path = ClientConnectionPath::new(client_id);

        Ok(self
            .connection_ids_store
            .get(Height::Pending, &client_connection_path)
            .unwrap_or_default())
    }

    /// Channels queries all the IBC channels of a chain.
    fn channel_ends(&self) -> Result<Vec<IdentifiedChannelEnd>, ContextError> {
        let path = "channelEnds"
            .to_owned()
            .try_into()
            .map_err(|_| ChannelError::Other {
                description: "Invalid channel path: channels".into(),
            })?;

        self.channel_end_store
            .get_keys(&path)
            .into_iter()
            .flat_map(|path| {
                if let Ok(IbcPath::ChannelEnd(channel_path)) = path.try_into() {
                    Some(channel_path)
                } else {
                    None
                }
            })
            .map(|channel_path| {
                let channel_end = self
                    .channel_end_store
                    .get(Height::Pending, &channel_path)
                    .ok_or_else(|| ChannelError::ChannelNotFound {
                        port_id: channel_path.0.clone(),
                        channel_id: channel_path.1.clone(),
                    })?;
                Ok(IdentifiedChannelEnd {
                    port_id: channel_path.0,
                    channel_id: channel_path.1,
                    channel_end,
                })
            })
            .collect()
    }

    /// PacketCommitments returns all the packet commitments associated with a channel.
    fn packet_commitments(
        &self,
        channel_end_path: &ChannelEndPath,
    ) -> Result<Vec<CommitmentPath>, ContextError> {
        let path = format!(
            "commitments/ports/{}/channels/{}/sequences",
            channel_end_path.0, channel_end_path.1
        )
        .try_into()
        .map_err(|_| PacketError::Other {
            description: "Invalid commitment path".into(),
        })?;

        Ok(self
            .packet_commitment_store
            .get_keys(&path)
            .into_iter()
            .flat_map(|path| {
                if let Ok(IbcPath::Commitment(commitment_path)) = path.try_into() {
                    Some(commitment_path)
                } else {
                    None
                }
            })
            .filter(|commitment_path| {
                if let Some(data) = self
                    .packet_commitment_store
                    .get(Height::Pending, commitment_path)
                {
                    !data.into_vec().is_empty()
                } else {
                    false
                }
            })
            .collect())
    }

    /// PacketAcknowledgements returns all the packet acknowledgements associated with a channel.
    /// Returns all the packet acknowledgements if sequences is empty.
    fn packet_acknowledgements(
        &self,
        channel_end_path: &ChannelEndPath,
        sequences: impl ExactSizeIterator<Item = Sequence>,
    ) -> Result<Vec<AckPath>, ContextError> {
        let non_empty = |ack_path: &AckPath| -> bool {
            if let Some(data) = self.packet_ack_store.get(Height::Pending, ack_path) {
                // ack is removed by setting its value to an empty vec
                // so ignoring removed acks
                !data.into_vec().is_empty()
            } else {
                false
            }
        };

        Ok(if sequences.len() > 0 {
            // if sequences is empty, return all the acks
            let ack_path_prefix = format!(
                "acks/ports/{}/channels/{}/sequences",
                channel_end_path.0, channel_end_path.1
            )
            .try_into()
            .map_err(|_| PacketError::Other {
                description: "Invalid ack path".into(),
            })?;

            self.packet_ack_store
                .get_keys(&ack_path_prefix)
                .into_iter()
                .flat_map(|path| {
                    if let Ok(IbcPath::Ack(ack_path)) = path.try_into() {
                        Some(ack_path)
                    } else {
                        None
                    }
                })
                .filter(non_empty)
                .collect()
        } else {
            sequences
                .into_iter()
                .map(|seq| AckPath::new(&channel_end_path.0, &channel_end_path.1, seq))
                .filter(non_empty)
                .collect()
        })
    }

    /// UnreceivedPackets returns all the unreceived IBC packets associated with
    /// a channel and sequences.
    fn unreceived_packets(
        &self,
        channel_end_path: &ChannelEndPath,
        sequences: impl ExactSizeIterator<Item = Sequence>,
    ) -> Result<Vec<Sequence>, ContextError> {
        // QUESTION. Currently only works for unordered channels; ordered channels
        // don't use receipts. However, ibc-go does it this way. Investigate if
        // this query only ever makes sense on unordered channels.

        Ok(sequences
            .into_iter()
            .map(|seq| ReceiptPath::new(&channel_end_path.0, &channel_end_path.1, seq))
            .filter(|receipt_path| {
                self.packet_receipt_store
                    .get(Height::Pending, receipt_path)
                    .is_none()
            })
            .map(|receipts_path| receipts_path.sequence)
            .collect())
    }

    /// UnreceivedAcks returns all the unreceived IBC acknowledgements associated with a channel and sequences.
    /// Returns all the unreceived acks if sequences is empty.
    fn unreceived_acks(
        &self,
        channel_end_path: &ChannelEndPath,
        sequences: impl ExactSizeIterator<Item = Sequence>,
    ) -> Result<Vec<Sequence>, ContextError> {
        let non_empty = |commitment_path: &CommitmentPath| -> bool {
            // To check if we received an acknowledgement, we check if we still have the sent packet
            // commitment (upon receiving an ack, the sent packet commitment is deleted).
            if let Some(data) = self
                .packet_commitment_store
                .get(Height::Pending, commitment_path)
            {
                // commitment is removed by setting its value to an empty vec
                // so ignoring removed commitments
                !data.into_vec().is_empty()
            } else {
                false
            }
        };

        Ok(if sequences.len() > 0 {
            // if sequences is empty, return all the acks
            let commitment_path_prefix = format!(
                "commitments/ports/{}/channels/{}/sequences",
                channel_end_path.0, channel_end_path.1
            )
            .try_into()
            .map_err(|_| PacketError::Other {
                description: "Invalid commitment path".into(),
            })?;

            self.packet_commitment_store
                .get_keys(&commitment_path_prefix)
                .into_iter()
                .flat_map(|path| {
                    if let Ok(IbcPath::Commitment(commitment_path)) = path.try_into() {
                        Some(commitment_path)
                    } else {
                        None
                    }
                })
                .filter(non_empty)
                .map(|commitment_path| commitment_path.sequence)
                .collect()
        } else {
            sequences
                .into_iter()
                .map(|seq| CommitmentPath::new(&channel_end_path.0, &channel_end_path.1, seq))
                .filter(non_empty)
                .map(|commitment_path| commitment_path.sequence)
                .collect()
        })
    }
}

impl<S> ExecutionContext for IbcContext<S>
where
    S: Store + Debug,
{
    /// Called upon client creation.
    /// Increases the counter which keeps track of how many clients have been created.
    /// Should never fail.
    fn increase_client_counter(&mut self) -> Result<(), ContextError> {
        self.client_counter += 1;
<<<<<<< HEAD

=======
>>>>>>> 1787492a
        Ok(())
    }

    /// Called upon successful client update.
    /// Implementations are expected to use this to record the specified time as the time at which
    /// this update (or header) was processed.
    fn store_update_time(
        &mut self,
        client_id: ClientId,
        height: IbcHeight,
        timestamp: Timestamp,
    ) -> Result<(), ContextError> {
        self.client_processed_times
            .insert((client_id, height), timestamp);
        Ok(())
    }

    /// Called upon successful client update.
    /// Implementations are expected to use this to record the specified height as the height at
    /// at which this update (or header) was processed.
    fn store_update_height(
        &mut self,
        client_id: ClientId,
        height: IbcHeight,
        host_height: IbcHeight,
    ) -> Result<(), ContextError> {
        self.client_processed_heights
            .insert((client_id, height), host_height);
        Ok(())
    }

    /// Stores the given connection_end at path
    fn store_connection(
        &mut self,
        connection_path: &ConnectionPath,
        connection_end: ConnectionEnd,
    ) -> Result<(), ContextError> {
        self.connection_end_store
            .set(connection_path.clone(), connection_end)
            .map_err(|_| ConnectionError::Other {
                description: "Connection end store error".to_string(),
            })?;
        Ok(())
    }

    /// Stores the given connection_id at a path associated with the client_id.
    fn store_connection_to_client(
        &mut self,
        client_connection_path: &ClientConnectionPath,
        conn_id: ConnectionId,
    ) -> Result<(), ContextError> {
        let mut conn_ids: Vec<ConnectionId> = self
            .connection_ids_store
            .get(Height::Pending, client_connection_path)
            .unwrap_or_default();
        conn_ids.push(conn_id);
        self.connection_ids_store
            .set(client_connection_path.clone(), conn_ids)
            .map_err(|_| ConnectionError::Other {
                description: "Connection ids store error".to_string(),
            })?;
        Ok(())
    }

    /// Called upon connection identifier creation (Init or Try process).
    /// Increases the counter which keeps track of how many connections have been created.
    /// Should never fail.
    fn increase_connection_counter(&mut self) -> Result<(), ContextError> {
        self.conn_counter += 1;
<<<<<<< HEAD

=======
>>>>>>> 1787492a
        Ok(())
    }

    fn store_packet_commitment(
        &mut self,
        commitment_path: &CommitmentPath,
        commitment: PacketCommitment,
    ) -> Result<(), ContextError> {
        self.packet_commitment_store
            .set(commitment_path.clone(), commitment)
            .map_err(|_| PacketError::ImplementationSpecific)?;
        Ok(())
    }

    fn delete_packet_commitment(&mut self, key: &CommitmentPath) -> Result<(), ContextError> {
        self.packet_commitment_store
            .set(key.clone(), vec![].into())
            .map_err(|_| PacketError::ImplementationSpecific)?;
        Ok(())
    }

    fn store_packet_receipt(
        &mut self,
        receipt_path: &ReceiptPath,
        _receipt: Receipt,
    ) -> Result<(), ContextError> {
        self.packet_receipt_store
            .set_path(receipt_path.clone())
            .map_err(|_| PacketError::ImplementationSpecific)?;
        Ok(())
    }

    fn store_packet_acknowledgement(
        &mut self,
        ack_path: &AckPath,
        ack_commitment: AcknowledgementCommitment,
    ) -> Result<(), ContextError> {
        self.packet_ack_store
            .set(ack_path.clone(), ack_commitment)
            .map_err(|_| PacketError::ImplementationSpecific)?;
        Ok(())
    }

    fn delete_packet_acknowledgement(&mut self, ack_path: &AckPath) -> Result<(), ContextError> {
        self.packet_ack_store
            .set(ack_path.clone(), vec![].into())
            .map_err(|_| PacketError::ImplementationSpecific)?;
        Ok(())
    }

    /// Stores the given channel_end at a path associated with the port_id and channel_id.
    fn store_channel(
        &mut self,
        channel_end_path: &ChannelEndPath,
        channel_end: ChannelEnd,
    ) -> Result<(), ContextError> {
        self.channel_end_store
            .set(channel_end_path.clone(), channel_end)
            .map_err(|_| ChannelError::Other {
                description: "Channel end store error".to_string(),
            })?;
        Ok(())
    }

    fn store_next_sequence_send(
        &mut self,
        seq_send_path: &SeqSendPath,
        seq: Sequence,
    ) -> Result<(), ContextError> {
        self.send_sequence_store
            .set(seq_send_path.clone(), seq)
            .map_err(|_| PacketError::ImplementationSpecific)?;
        Ok(())
    }

    fn store_next_sequence_recv(
        &mut self,
        seq_recv_path: &SeqRecvPath,
        seq: Sequence,
    ) -> Result<(), ContextError> {
        self.recv_sequence_store
            .set(seq_recv_path.clone(), seq)
            .map_err(|_| PacketError::ImplementationSpecific)?;
        Ok(())
    }

    fn store_next_sequence_ack(
        &mut self,
        seq_ack_path: &SeqAckPath,
        seq: Sequence,
    ) -> Result<(), ContextError> {
        self.ack_sequence_store
            .set(seq_ack_path.clone(), seq)
            .map_err(|_| PacketError::ImplementationSpecific)?;
        Ok(())
    }

    fn increase_channel_counter(&mut self) -> Result<(), ContextError> {
        self.channel_counter += 1;
<<<<<<< HEAD

=======
>>>>>>> 1787492a
        Ok(())
    }

    fn emit_ibc_event(&mut self, event: IbcEvent) -> Result<(), ContextError> {
        self.events.push(event);
<<<<<<< HEAD

=======
>>>>>>> 1787492a
        Ok(())
    }

    fn log_message(&mut self, message: String) -> Result<(), ContextError> {
        self.logs.push(message);
<<<<<<< HEAD

=======
>>>>>>> 1787492a
        Ok(())
    }

    fn get_client_execution_context(&mut self) -> &mut Self::E {
        self
    }
}<|MERGE_RESOLUTION|>--- conflicted
+++ resolved
@@ -996,10 +996,6 @@
     /// Should never fail.
     fn increase_client_counter(&mut self) -> Result<(), ContextError> {
         self.client_counter += 1;
-<<<<<<< HEAD
-
-=======
->>>>>>> 1787492a
         Ok(())
     }
 
@@ -1069,10 +1065,6 @@
     /// Should never fail.
     fn increase_connection_counter(&mut self) -> Result<(), ContextError> {
         self.conn_counter += 1;
-<<<<<<< HEAD
-
-=======
->>>>>>> 1787492a
         Ok(())
     }
 
@@ -1172,28 +1164,16 @@
 
     fn increase_channel_counter(&mut self) -> Result<(), ContextError> {
         self.channel_counter += 1;
-<<<<<<< HEAD
-
-=======
->>>>>>> 1787492a
         Ok(())
     }
 
     fn emit_ibc_event(&mut self, event: IbcEvent) -> Result<(), ContextError> {
         self.events.push(event);
-<<<<<<< HEAD
-
-=======
->>>>>>> 1787492a
         Ok(())
     }
 
     fn log_message(&mut self, message: String) -> Result<(), ContextError> {
         self.logs.push(message);
-<<<<<<< HEAD
-
-=======
->>>>>>> 1787492a
         Ok(())
     }
 
